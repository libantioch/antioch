--- conflicted
+++ resolved
@@ -143,13 +143,9 @@
       derive_dX_exact[i] = rate_exact/(M + pow(M,2)*k0/kinf);
     }
 
-<<<<<<< HEAD
-    Antioch::FalloffReaction<Scalar,Antioch::TroeFalloff<Scalar> > * fall_reaction = 
-        new Antioch::FalloffReaction<Scalar,Antioch::TroeFalloff<Scalar> >(n_species,equation,true,Antioch::ReactionType::LINDEMANN_FALLOFF,kin_mod);
-=======
     Antioch::FalloffReaction<Scalar,Antioch::LindemannFalloff<Scalar> > * fall_reaction = 
         new Antioch::FalloffReaction<Scalar,Antioch::LindemannFalloff<Scalar> >(n_species,equation,Antioch::ReactionType::LINDEMANN_FALLOFF,kin_mod);
->>>>>>> 88a9e95e
+
     fall_reaction->add_forward_rate(rate_kinetics1);
     fall_reaction->add_forward_rate(rate_kinetics2);
     Scalar rate1 = fall_reaction->compute_forward_rate_coefficient(mol_densities,T);
