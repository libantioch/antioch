--- conflicted
+++ resolved
@@ -94,16 +94,12 @@
 
   int return_flag = 0;
 
-<<<<<<< HEAD
+#ifdef ANTIOCH_HAVE_GRVY
+  gt.BeginTimer(testname);
+#endif
+
   const PairScalars rate = arrhenius_rate(T);
   const PairScalars deriveRate = arrhenius_rate.derivative(T);
-=======
-#ifdef ANTIOCH_HAVE_GRVY
-  gt.BeginTimer(testname);
-#endif
->>>>>>> 7ba0dfac
-
-  const PairScalars rate = arrhenius_rate(T);
 
 #ifdef ANTIOCH_HAVE_GRVY
   gt.EndTimer(testname);
