//-----------------------------------------------------------------------bl-
//--------------------------------------------------------------------------
//
// Antioch - A Gas Dynamics Thermochemistry Library
//
// Copyright (C) 2013 The PECOS Development Team
//
// This library is free software; you can redistribute it and/or
// modify it under the terms of the Version 2.1 GNU Lesser General
// Public License as published by the Free Software Foundation.
//
// This library is distributed in the hope that it will be useful,
// but WITHOUT ANY WARRANTY; without even the implied warranty of
// MERCHANTABILITY or FITNESS FOR A PARTICULAR PURPOSE. See the GNU
// Lesser General Public License for more details.
//
// You should have received a copy of the GNU Lesser General Public
// License along with this library; if not, write to the Free Software
// Foundation, Inc. 51 Franklin Street, Fifth Floor,
// Boston, MA  02110-1301  USA
//
//-----------------------------------------------------------------------el-
//
// $Id$
//
//--------------------------------------------------------------------------
//--------------------------------------------------------------------------

#include "antioch/arrhenius_rate.h"

template <typename Scalar>
int tester()
{
  using std::abs;
  using std::exp;
  using std::pow;

  const Scalar Cf = 1.4;
  const Scalar Ea = 5.0;

  Antioch::ArrheniusRate<Scalar> arrhenius_rate(Cf,Ea);

  const Scalar T = 1500.1;
  
<<<<<<< HEAD
  const Scalar rate_exact = Cf*std::exp(-Ea/T);
=======
  const Scalar rate_exact = Cf*pow(T,eta)*exp(-Ea/T);
>>>>>>> fe426d70

  int return_flag = 0;

  Scalar rate = arrhenius_rate(T);

  const Scalar tol = 1.0e-15;

  if( abs( (rate - rate_exact)/rate_exact ) > tol )
    {
      std::cout << "Error: Mismatch in rate values." << std::endl
		<< "rate(T) = " << rate << std::endl
		<< "rate_exact = " << rate_exact << std::endl;

      return_flag = 1;
    }

  std::cout << "Arrhenius rate: " << arrhenius_rate << std::endl;

  return return_flag;
}

int main()
{
  return (tester<double>() ||
          tester<long double>() ||
          tester<float>());
}<|MERGE_RESOLUTION|>--- conflicted
+++ resolved
@@ -42,11 +42,7 @@
 
   const Scalar T = 1500.1;
   
-<<<<<<< HEAD
-  const Scalar rate_exact = Cf*std::exp(-Ea/T);
-=======
   const Scalar rate_exact = Cf*pow(T,eta)*exp(-Ea/T);
->>>>>>> fe426d70
 
   int return_flag = 0;
 
