--- conflicted
+++ resolved
@@ -94,19 +94,8 @@
       domega_dot_drho_s[s].resize(n_species);
     }
   
-  kinetics.compute_mass_sources( T, rho, R_mix, Y, molar_densities, h_RT_minus_s_R, omega_dot );
-
-<<<<<<< HEAD
-=======
-  kinetics.compute_mass_sources_and_derivs( T, rho, R_mix, Y, molar_densities, h_RT_minus_s_R, dh_RT_minus_s_R_dT,
+  kinetics.compute_mass_sources_and_derivs( T, R_mix, Y, molar_densities, h_RT_minus_s_R, dh_RT_minus_s_R_dT,
                                             omega_dot_2, domega_dot_dT, domega_dot_drho_s );
-
-  for( unsigned int s = 0; s < n_species; s++)
-    {
-      std::cout << std::scientific << std::setprecision(16)
-		<< "omega_dot(" << chem_mixture.chemical_species()[s]->species() << ") = "
-		<< omega_dot[s] << std::endl;
-    }
 
   for( unsigned int s = 0; s < n_species; s++)
     {
@@ -126,7 +115,6 @@
         }
     }
 
->>>>>>> 35f62c60
   int return_flag = 0;
 
   const Scalar tol = std::numeric_limits<Scalar>::epsilon() * 100;
