//-----------------------------------------------------------------------bl-
//--------------------------------------------------------------------------
//
// Antioch - A Gas Dynamics Thermochemistry Library
//
// Copyright (C) 2013 The PECOS Development Team
//
// This library is free software; you can redistribute it and/or
// modify it under the terms of the Version 2.1 GNU Lesser General
// Public License as published by the Free Software Foundation.
//
// This library is distributed in the hope that it will be useful,
// but WITHOUT ANY WARRANTY; without even the implied warranty of
// MERCHANTABILITY or FITNESS FOR A PARTICULAR PURPOSE. See the GNU
// Lesser General Public License for more details.
//
// You should have received a copy of the GNU Lesser General Public
// License along with this library; if not, write to the Free Software
// Foundation, Inc. 51 Franklin Street, Fifth Floor,
// Boston, MA  02110-1301  USA
//
//-----------------------------------------------------------------------el-
//
// $Id$
//
//--------------------------------------------------------------------------
//--------------------------------------------------------------------------

#include "antioch_config.h"

#include <valarray>

#ifdef ANTIOCH_HAVE_EIGEN
#include "Eigen/Dense"
#endif

#ifdef ANTIOCH_HAVE_METAPHYSICL
#include "metaphysicl/numberarray.h"
#endif

#ifdef ANTIOCH_HAVE_VEXCL
#include "vexcl/vexcl.hpp"
#endif

// Antioch

// Declare metaprogramming overloads before they're used
#include "antioch/eigen_utils_decl.h"
#include "antioch/metaphysicl_utils_decl.h"
#include "antioch/valarray_utils_decl.h"
#include "antioch/vector_utils_decl.h"
#include "antioch/vexcl_utils_decl.h"

#include "antioch/antioch_asserts.h"
#include "antioch/chemical_species.h"
#include "antioch/chemical_mixture.h"
#include "antioch/reaction_set.h"
#include "antioch/read_reaction_set_data_xml.h"
#include "antioch/cea_thermo.h"
#include "antioch/kinetics_evaluator.h"

#include "antioch/eigen_utils.h"
#include "antioch/metaphysicl_utils.h"
#include "antioch/valarray_utils.h"
#include "antioch/vector_utils.h"
#include "antioch/vexcl_utils.h"

#ifdef ANTIOCH_HAVE_GRVY
#include "grvy.h"

GRVY::GRVY_Timer_Class gt;
#endif

// C++
#include <limits>
#include <string>
#include <vector>

static const unsigned int n_species = 5;

template <typename SpeciesVector1, typename SpeciesVector2>
int vec_compare (const SpeciesVector1 &a, const SpeciesVector2 &b, const std::string &name)
{
  int found_errors = 0;

  typedef typename Antioch::value_type<SpeciesVector1>::type StateType;
  typedef typename Antioch::value_type<StateType>::type Scalar;

  if (a.size() != b.size())
    {
      std::cerr << "Error: Mismatch in vector sizes " << name << std::endl;
    }

  for (unsigned int s=0; s != a.size(); s++)
    {
      using std::abs;
      using std::max;

      const Scalar tol = std::numeric_limits<Scalar>::epsilon() * 100;

      // Break this expression up to workaround bugs in my Eigen
      // and VexCL versions - RHS
      const StateType as = a[s], bs = b[s];
      const StateType rel_error = (as - bs)/max(as,bs);
      const StateType abs_rel_error = abs(rel_error);

      if( Antioch::max(abs_rel_error) > tol )
	{
	  found_errors++;
	}
    }

  if (found_errors)
    {
      std::cerr << "Error: Mismatch in vectors " << name << std::endl;
      for( unsigned int s = 0; s < n_species; s++)
	{
	  std::cout << std::scientific << std::setprecision(16)
		    << "a(" << s << ") = " << a[s]
		    << ", b(" << s << ") = " << b[s]
		    << ", a-b(" << s << ") = " << StateType(a[s]-b[s])
		    << std::endl;
	}
    }

  return found_errors;
}

template <typename PairScalars>
int vectester(const std::string& input_name,
	      const PairScalars& example,
	      const std::string& testname )
{
  typedef typename Antioch::value_type<PairScalars>::type Scalar;

  std::vector<std::string> species_str_list;
  species_str_list.reserve(n_species);
  species_str_list.push_back( "N2" );
  species_str_list.push_back( "O2" );
  species_str_list.push_back( "N" );
  species_str_list.push_back( "O" );
  species_str_list.push_back( "NO" );

  Antioch::ChemicalMixture<Scalar> chem_mixture( species_str_list );
  Antioch::ReactionSet<Scalar> reaction_set( chem_mixture );
  Antioch::CEAThermodynamics<Scalar> thermo( chem_mixture );

  Antioch::read_reaction_set_data_xml<Scalar>( input_name, true, reaction_set );

  PairScalars T = example;
  PairScalars P = example;

  // Mass fractions
  PairScalars massfrac = example;

  for (unsigned int tuple=0; tuple != ANTIOCH_N_TUPLES; ++tuple)
    {
      T[2*tuple  ] = 1500.0;
      T[2*tuple+1] = 1500.0;

      P[2*tuple  ] = 1.0e5;
      P[2*tuple+1] = 1.0e5;

      massfrac[2*tuple  ] = 0.2;
      massfrac[2*tuple+1] = 0.2;
    }

  const std::vector<PairScalars> Y(n_species,massfrac);
  std::vector<PairScalars> molar_densities(n_species, example);
  std::vector<PairScalars> h_RT_minus_s_R(n_species, example);
  std::vector<PairScalars> dh_RT_minus_s_R_dT(n_species, example);

  Antioch::KineticsEvaluator<Scalar,PairScalars> kinetics( reaction_set, example );

  std::vector<PairScalars> omega_dot(n_species, example);
  std::vector<PairScalars> omega_dot_2(n_species, example);
  std::vector<PairScalars> domega_dot_dT(n_species, example);

  std::vector<std::vector<PairScalars> > domega_dot_drhos
    (n_species, omega_dot); // omega_dot is a good example vec<Pair>
  
<<<<<<< HEAD
  kinetics.compute_mass_sources( T, Y, molar_densities, h_RT_minus_s_R, omega_dot );
=======
#ifdef ANTIOCH_HAVE_GRVY
  const std::string testnormal = testname + "-normal";
  gt.BeginTimer(testnormal);
#endif

  const PairScalars R_mix = chem_mixture.R(Y);

  const PairScalars rho = P/(R_mix*T);

  chem_mixture.molar_densities(rho,Y,molar_densities);

  typedef typename Antioch::CEAThermodynamics<Scalar>::
    template Cache<PairScalars> Cache;
  thermo.h_RT_minus_s_R(Cache(T),h_RT_minus_s_R);
  thermo.dh_RT_minus_s_R_dT(Cache(T),dh_RT_minus_s_R_dT);

  kinetics.compute_mass_sources( T, rho, R_mix, Y, molar_densities, h_RT_minus_s_R, omega_dot );
>>>>>>> 7ba0dfac

  kinetics.compute_mass_sources_and_derivs ( T, Y,
					     molar_densities,
					     h_RT_minus_s_R,
					     dh_RT_minus_s_R_dT,
					     omega_dot_2,
					     domega_dot_dT,
					     domega_dot_drhos );

#ifdef ANTIOCH_HAVE_GRVY
  gt.EndTimer(testnormal);
#endif

  int return_flag = 0;

#ifdef ANTIOCH_HAVE_EIGEN
  {
    typedef Eigen::Array<PairScalars,n_species,1> SpeciesVecEigenType;

#ifdef ANTIOCH_HAVE_GRVY
    const std::string testeigenA = testname + "-eigenA";
    gt.BeginTimer(testeigenA);
#endif

    SpeciesVecEigenType eigen_Y;
    Antioch::init_constant(eigen_Y, massfrac);

    SpeciesVecEigenType eigen_molar_densities;
    Antioch::init_constant(eigen_molar_densities, example);

    SpeciesVecEigenType eigen_h_RT_minus_s_R;
    Antioch::init_constant(eigen_h_RT_minus_s_R, example);

    SpeciesVecEigenType eigen_dh_RT_minus_s_R_dT;
    Antioch::init_constant(eigen_dh_RT_minus_s_R_dT, example);

    SpeciesVecEigenType eigen_omega_dot;
    Antioch::init_constant(eigen_omega_dot, example);
  
    SpeciesVecEigenType eigen_domega_dot_dT;
    Antioch::init_constant(eigen_domega_dot_dT, example);

    // FIXME: What to do for domega_dot_drhos type?
  
    const PairScalars eigen_R = chem_mixture.R(eigen_Y);
    chem_mixture.molar_densities(rho,eigen_Y,eigen_molar_densities);

    thermo.h_RT_minus_s_R(Cache(T),eigen_h_RT_minus_s_R);

    thermo.dh_RT_minus_s_R_dT(Cache(T),eigen_dh_RT_minus_s_R_dT);

    kinetics.compute_mass_sources( T, rho, eigen_R, eigen_Y, eigen_molar_densities, eigen_h_RT_minus_s_R, eigen_omega_dot );

#ifdef ANTIOCH_HAVE_GRVY
    gt.EndTimer(testeigenA);
#endif

    return_flag +=
      vec_compare(eigen_R,R_mix,"eigen_R");

    return_flag +=
      vec_compare(eigen_molar_densities, molar_densities,
                  "eigen_molar_densities");

    return_flag +=
      vec_compare(eigen_h_RT_minus_s_R, h_RT_minus_s_R,
                  "eigen_h_RT_minus_s_R");

    return_flag +=
      vec_compare(eigen_dh_RT_minus_s_R_dT, dh_RT_minus_s_R_dT,
                  "eigen_dh_RT_minus_s_R_dT");

    return_flag +=
      vec_compare(eigen_omega_dot,omega_dot,"eigen_omega_dot");
  }

  {
    typedef Eigen::Matrix<PairScalars,Eigen::Dynamic,1> SpeciesVecEigenType;
    SpeciesVecEigenType eigen_Y(n_species,1);
    Antioch::init_constant(eigen_Y, massfrac);

    SpeciesVecEigenType eigen_molar_densities(n_species,1);
    Antioch::init_constant(eigen_molar_densities, example);

    SpeciesVecEigenType eigen_h_RT_minus_s_R(n_species,1);
    Antioch::init_constant(eigen_h_RT_minus_s_R, example);

    SpeciesVecEigenType eigen_dh_RT_minus_s_R_dT(n_species,1);
    Antioch::init_constant(eigen_dh_RT_minus_s_R_dT, example);

    SpeciesVecEigenType eigen_omega_dot(n_species,1);
    Antioch::init_constant(eigen_omega_dot, example);

    SpeciesVecEigenType eigen_domega_dot_dT(n_species,1);
    Antioch::init_constant(eigen_domega_dot_dT, example);

    // FIXME: What to do for domega_dot_drhos type?
  
#ifdef ANTIOCH_HAVE_GRVY
    const std::string testeigenV = testname + "-eigenV";
    gt.BeginTimer(testeigenV);
#endif

    const PairScalars eigen_R = chem_mixture.R(eigen_Y);

    chem_mixture.molar_densities(rho,eigen_Y,eigen_molar_densities);

    thermo.h_RT_minus_s_R(Cache(T),eigen_h_RT_minus_s_R);

    thermo.dh_RT_minus_s_R_dT(Cache(T),eigen_dh_RT_minus_s_R_dT);

    kinetics.compute_mass_sources( T, rho, eigen_R, eigen_Y, eigen_molar_densities, eigen_h_RT_minus_s_R, eigen_omega_dot );

#ifdef ANTIOCH_HAVE_GRVY
    gt.EndTimer(testeigenV);
#endif

    return_flag +=
      vec_compare(eigen_R,R_mix,"eigen_R");

    return_flag +=
      vec_compare(eigen_molar_densities, molar_densities,
                  "eigen_molar_densities");

    return_flag +=
      vec_compare(eigen_h_RT_minus_s_R, h_RT_minus_s_R,
                  "eigen_h_RT_minus_s_R");

    return_flag +=
      vec_compare(eigen_dh_RT_minus_s_R_dT, dh_RT_minus_s_R_dT,
                  "eigen_dh_RT_minus_s_R_dT");

    return_flag +=
      vec_compare(eigen_omega_dot,omega_dot,"eigen_omega_dot");
  }

#endif // ANTIOCH_HAVE_EIGEN

  for( unsigned int s = 0; s < n_species; s++)
    {
      std::cout << std::scientific << std::setprecision(16)
		<< "omega_dot(" << chem_mixture.chemical_species()[s]->species() << ") = "
		<< omega_dot[s] << std::endl;
    }

  for( unsigned int s = 0; s < n_species; s++)
    {
      std::cout << std::scientific << std::setprecision(16)
		<< "domega_dot_dT(" << chem_mixture.chemical_species()[s]->species() << ") = "
		<< domega_dot_dT[s] << std::endl;
    }

  for( unsigned int s = 0; s < n_species; s++)
    {
      for( unsigned int t = 0; t < n_species; t++)
        {
          std::cout << std::scientific << std::setprecision(16)
		    << "domega_dot_drhos(" << chem_mixture.chemical_species()[s]->species()
		    << ", " << chem_mixture.chemical_species()[t]->species() << ") = "
		    << domega_dot_drhos[s][t] << std::endl;
        }
    }

  // Regression values for omega_dot
  std::vector<PairScalars> omega_dot_reg(n_species,example);

  // Regression values for domega_dot_drhos
  std::vector<std::vector<PairScalars> > domega_dot_drhos_reg
    (n_species, omega_dot); // omega_dot is the right size for an example

  // Regression values for domega_dot_dT
  std::vector<PairScalars> domega_dot_dT_reg(n_species, example);

  for (unsigned int tuple=0; tuple != ANTIOCH_N_TUPLES; ++tuple)
    {
      omega_dot_reg[0][2*tuple  ] =  9.1627505878744108e+04;
      omega_dot_reg[1][2*tuple  ] = -3.3462516012726480e+05;
      omega_dot_reg[2][2*tuple  ] = -2.1139750128059302e+05;
      omega_dot_reg[3][2*tuple  ] =  1.9782333785216609e+05;
      omega_dot_reg[4][2*tuple  ] =  2.5657181767694763e+05;
      omega_dot_reg[0][2*tuple+1] = Scalar(omega_dot_reg[0][0]);
      omega_dot_reg[1][2*tuple+1] = Scalar(omega_dot_reg[1][0]);
      omega_dot_reg[2][2*tuple+1] = Scalar(omega_dot_reg[2][0]);
      omega_dot_reg[3][2*tuple+1] = Scalar(omega_dot_reg[3][0]);
      omega_dot_reg[4][2*tuple+1] = Scalar(omega_dot_reg[4][0]);

      domega_dot_dT_reg[0][2*tuple  ] =  1.8015258435766250e+02;
      domega_dot_dT_reg[1][2*tuple  ] = -5.2724938565430807e+02;
      domega_dot_dT_reg[2][2*tuple  ] = -3.0930274177637205e+02;
      domega_dot_dT_reg[3][2*tuple  ] =  3.7973350053870610e+02;
      domega_dot_dT_reg[4][2*tuple  ] =  2.7666604253431154e+02;
      domega_dot_dT_reg[0][2*tuple+1] = Scalar(domega_dot_dT_reg[0][0]);
      domega_dot_dT_reg[1][2*tuple+1] = Scalar(domega_dot_dT_reg[1][0]);
      domega_dot_dT_reg[2][2*tuple+1] = Scalar(domega_dot_dT_reg[2][0]);
      domega_dot_dT_reg[3][2*tuple+1] = Scalar(domega_dot_dT_reg[3][0]);
      domega_dot_dT_reg[4][2*tuple+1] = Scalar(domega_dot_dT_reg[4][0]);

      domega_dot_drhos_reg[0][0][2*tuple  ] = 1.9677528466713775e+04;
      domega_dot_drhos_reg[0][1][2*tuple  ] = 1.7227676257862015e+04;
      domega_dot_drhos_reg[0][2][2*tuple  ] = 3.2160890543181915e+06;
      domega_dot_drhos_reg[0][3][2*tuple  ] = 1.4766530417926086e+05;
      domega_dot_drhos_reg[0][4][2*tuple  ] = 2.3225848421202623e+06;
                                                           
      domega_dot_drhos_reg[1][0][2*tuple  ] =  8.8931540715994815e+03;
      domega_dot_drhos_reg[1][1][2*tuple  ] = -9.9561695971970223e+06;
      domega_dot_drhos_reg[1][2][2*tuple  ] = -9.8750240128648076e+06;
      domega_dot_drhos_reg[1][3][2*tuple  ] =  4.6145192628627969e+05;
      domega_dot_drhos_reg[1][4][2*tuple  ] =  8.3491261619680736e+03;
                                                           
      domega_dot_drhos_reg[2][0][2*tuple  ] = -2.2422758857735978e+04;
      domega_dot_drhos_reg[2][1][2*tuple  ] = -4.3813526690025711e+06;
      domega_dot_drhos_reg[2][2][2*tuple  ] = -6.8345704383742884e+06;
      domega_dot_drhos_reg[2][3][2*tuple  ] = -5.4147327282847988e+05;
      domega_dot_drhos_reg[2][4][2*tuple  ] = -1.2268436930952054e+06;
                                                           
      domega_dot_drhos_reg[3][0][2*tuple  ] = -1.2028768453121129e+04;
      domega_dot_drhos_reg[3][1][2*tuple  ] =  4.9714465900642881e+06;
      domega_dot_drhos_reg[3][2][2*tuple  ] =  5.7419784571182663e+06;
      domega_dot_drhos_reg[3][3][2*tuple  ] = -9.1126114233336027e+05;
      domega_dot_drhos_reg[3][4][2*tuple  ] =  1.2432112953400959e+06;
                                                           
      domega_dot_drhos_reg[4][0][2*tuple  ] =  5.8808447725438464e+03;
      domega_dot_drhos_reg[4][1][2*tuple  ] =  9.3488479998774435e+06;
      domega_dot_drhos_reg[4][2][2*tuple  ] =  7.7515269398026383e+06;
      domega_dot_drhos_reg[4][3][2*tuple  ] =  8.4361718469629961e+05;
      domega_dot_drhos_reg[4][4][2*tuple  ] = -2.3473015705271205e+06;

      for (unsigned int i = 0; i != 5; ++i)
        for (unsigned int j = 0; j != 5; ++j)
          domega_dot_drhos_reg[i][j][2*tuple+1] = 
            Scalar(domega_dot_drhos_reg[i][j][2*tuple  ]);
    }

  return_flag +=
    vec_compare(omega_dot, omega_dot_reg, "omega_dot");

  return_flag +=
    vec_compare(omega_dot_2, omega_dot_reg, "omega_dot_2");

  return_flag +=
    vec_compare(domega_dot_dT, domega_dot_dT_reg, "domega_dot_dT");

  char vecname[] = "domega_dot_drho_0";
  for (unsigned int i = 0; i != 5; ++i)
    {
      return_flag +=
        vec_compare(domega_dot_drhos[i], domega_dot_drhos_reg[i], vecname);

      // Should b=e safe to assume "1"+1 = "2" etc.
      ++vecname[16];
    }

  return return_flag;
}

int main(int argc, char* argv[])
{
  // Check command line count.
  if( argc < 2 )
    {
      // TODO: Need more consistent error handling.
      std::cerr << "Error: Must specify reaction set XML input file." << std::endl;
      antioch_error();
    }

  int returnval = 0;

  returnval +=
    vectester (argv[1], std::valarray<float>(2*ANTIOCH_N_TUPLES), "valarray<float>");
  returnval +=
    vectester (argv[1], std::valarray<double>(2*ANTIOCH_N_TUPLES), "valarray<double>");
// We're not getting the full long double precision yet?
//  returnval = returnval ||
//    vectester (argv[1], std::valarray<long double>(2*ANTIOCH_N_TUPLES), "valarray<ld>");
#ifdef ANTIOCH_HAVE_EIGEN
  returnval +=
    vectester (argv[1], Eigen::Array<float, 2*ANTIOCH_N_TUPLES, 1>(), "Eigen::ArrayXf");
  returnval +=
    vectester (argv[1], Eigen::Array<double, 2*ANTIOCH_N_TUPLES, 1>(), "Eigen::ArrayXd");
// We're not getting the full long double precision yet?
//  returnval = returnval ||
//    vectester (argv[1], Eigen::Array<long double, 2*ANTIOCH_N_TUPLES, 1>(), "Eigen::ArrayXld");
#endif
#ifdef ANTIOCH_HAVE_METAPHYSICL
  returnval +=
    vectester (argv[1], MetaPhysicL::NumberArray<2*ANTIOCH_N_TUPLES, float> (0), "NumberArray<float>");
  returnval +=
    vectester (argv[1], MetaPhysicL::NumberArray<2*ANTIOCH_N_TUPLES, double> (0), "NumberArray<double>");
//  returnval = returnval ||
//    vectester (argv[1], MetaPhysicL::NumberArray<2*ANTIOCH_N_TUPLES, long double> (0), "NumberArray<ld>");
#endif
#ifdef ANTIOCH_HAVE_VEXCL
  vex::Context ctx (vex::Filter::DoublePrecision);

  returnval = returnval ||
    vectester (argv[1], vex::vector<float> (ctx, 2*ANTIOCH_N_TUPLES), "vex::vector<float>");
  returnval = returnval ||
    vectester (argv[1], vex::vector<double> (ctx, 2*ANTIOCH_N_TUPLES), "vex::vector<double>");
#endif

  std::cout << "Found " << returnval << " errors" << std::endl;

#ifdef ANTIOCH_HAVE_GRVY
  gt.Finalize();
  gt.Summarize();
#endif

  return (returnval != 0) ? 1 : 0;
}<|MERGE_RESOLUTION|>--- conflicted
+++ resolved
@@ -179,9 +179,7 @@
   std::vector<std::vector<PairScalars> > domega_dot_drhos
     (n_species, omega_dot); // omega_dot is a good example vec<Pair>
   
-<<<<<<< HEAD
-  kinetics.compute_mass_sources( T, Y, molar_densities, h_RT_minus_s_R, omega_dot );
-=======
+
 #ifdef ANTIOCH_HAVE_GRVY
   const std::string testnormal = testname + "-normal";
   gt.BeginTimer(testnormal);
@@ -198,8 +196,7 @@
   thermo.h_RT_minus_s_R(Cache(T),h_RT_minus_s_R);
   thermo.dh_RT_minus_s_R_dT(Cache(T),dh_RT_minus_s_R_dT);
 
-  kinetics.compute_mass_sources( T, rho, R_mix, Y, molar_densities, h_RT_minus_s_R, omega_dot );
->>>>>>> 7ba0dfac
+  kinetics.compute_mass_sources( T, Y, molar_densities, h_RT_minus_s_R, omega_dot );
 
   kinetics.compute_mass_sources_and_derivs ( T, Y,
 					     molar_densities,
