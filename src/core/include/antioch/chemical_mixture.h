//-----------------------------------------------------------------------bl-
//--------------------------------------------------------------------------
//
// Antioch - A Gas Dynamics Thermochemistry Library
//
// Copyright (C) 2014 Paul T. Bauman, Benjamin S. Kirk, Sylvain Plessis,
//                    Roy H. Stonger
// Copyright (C) 2013 The PECOS Development Team
//
// This library is free software; you can redistribute it and/or
// modify it under the terms of the Version 2.1 GNU Lesser General
// Public License as published by the Free Software Foundation.
//
// This library is distributed in the hope that it will be useful,
// but WITHOUT ANY WARRANTY; without even the implied warranty of
// MERCHANTABILITY or FITNESS FOR A PARTICULAR PURPOSE. See the GNU
// Lesser General Public License for more details.
//
// You should have received a copy of the GNU Lesser General Public
// License along with this library; if not, write to the Free Software
// Foundation, Inc. 51 Franklin Street, Fifth Floor,
// Boston, MA  02110-1301  USA
//
//-----------------------------------------------------------------------el-
//
// $Id$
//
//--------------------------------------------------------------------------
//--------------------------------------------------------------------------

#ifndef ANTIOCH_CHEMICAL_MIXTURE_H
#define ANTIOCH_CHEMICAL_MIXTURE_H

// Antioch
#include "antioch_config.h" // default files
#include "antioch/antioch_asserts.h"
#include "antioch/chemical_species.h"
#include "antioch/default_filename.h"
#include "antioch/metaprogramming.h"
<<<<<<< HEAD
#include "antioch/species_ascii_parsing.h"
=======
#include "antioch/species_parsing.h"
>>>>>>> 242f3f91

// C++
#include <vector>
#include <map>
#include <string>
#include <algorithm>
#include <iomanip>

namespace Antioch
{
  typedef unsigned int Species;

  //! Class storing chemical mixture properties
  /*!
    This class manages the list of ChemicalSpecies for a requested set
    of species from input.
    \todo This should probably be a singleton class, but being lazy for now.
    We require four types of data:
       - a list of species, in a form of std::vector<std::string>
       - a file for mandatory species information:
                        * molar mass
                        * enthalpie of formation @ 0 K
                        * number of translational-rotational degrees of freedom
                        * charge
       - a file for optional vibrational data
                        * vibrational levels and associated degenerescence
       - a file for optional electronic data
                        * electronic levels and associated degenerescence
    Constructor is overloaded so all or any data can be given, in the
    order above.
  */
  template<typename CoeffType=double>
  class ChemicalMixture
  {
  public:
<<<<<<< HEAD
=======
    template <typename Parser = ASCIIParser<CoeffType> >
>>>>>>> 242f3f91
    ChemicalMixture( const std::string & filename = DefaultFilename::species_list(),
                     const bool verbose = true,
                     const std::string & species_data = DefaultFilename::chemical_mixture(),
                     const std::string & vibration_data = DefaultFilename::vibrational_data(),
                     const std::string & electronic_data = DefaultFilename::electronic_data());

<<<<<<< HEAD
=======
    template <typename Parser = ASCIIParser<CoeffType> >
>>>>>>> 242f3f91
    ChemicalMixture( const std::vector<std::string>& species_list,
                     const bool verbose = true,
                     const std::string & species_data = DefaultFilename::chemical_mixture(),
                     const std::string & vibration_data = DefaultFilename::vibrational_data(),
                     const std::string & electronic_data = DefaultFilename::electronic_data());

    ~ChemicalMixture();

    //! method to initialize, backward compatibility
    void initialize_species(const std::vector<std::string> & species_list);

<<<<<<< HEAD
=======
    //! method to read characteristics, using one parser
    template <typename Parser>
    void read_species_characteristics(const bool verbose,
                                      const std::string & species_data,
                                      const std::string & vibration_data,
                                      const std::string & electronic_data);

    //! method to read mandatory characteristics
    template <typename Parser>
    void read_species_mandatory_characteristics(const bool verbose, const std::string & species_data);

    //! method to read vibrational characteristics
    template <typename Parser>
    void read_species_vibrational_characteristics(const bool verbose, const std::string & vibration_data);

    //! method to read electronic characteristics
    template <typename Parser>
    void read_species_electronic_characteristics(const bool verbose, const std::string & electronic_data);

>>>>>>> 242f3f91
    //! Returns the number of species in this mixture.
    unsigned int n_species() const;

    void add_species( const unsigned int index, const std::string& name,
		      CoeffType mol_wght, CoeffType h_form,
		      CoeffType n_tr_dofs, int charge );

    void add_species_vibrational_data( const unsigned int index,
                                       const CoeffType theta_v,
                                       const unsigned int ndg_v );

    void add_species_electronic_data( const unsigned int index,
                                      const CoeffType theta_e,
                                      const unsigned int ndg_e );

    const std::vector<ChemicalSpecies<CoeffType>*>& chemical_species() const;

    const std::vector<Species>& species_list() const;

//    const std::map<Species,unsigned int>& species_list_map() const;

    const std::map<std::string,Species>& species_name_map() const;

    const std::map<Species,std::string>& species_inverse_name_map() const;

    const std::map<std::string,Species>& active_species_name_map() const;

    //! Gas constant for species s in [J/kg-K]
    CoeffType R( const unsigned int s ) const;

    //! Gas constant for mixture in [J/kg-K]
    template<typename VectorStateType>
    typename enable_if_c<
      has_size<VectorStateType>::value,
      typename Antioch::value_type<VectorStateType>::type 
    >::type
    R( const VectorStateType& mass_fractions ) const;
    
    //! Molecular weight (molar mass) for species s in kg/mol
    CoeffType M( const unsigned int s ) const;

    //! Molecular weight (molar mass) for mixture in kg/mol
    /*!
      \f$ \frac{1}{M} = \sum_s \frac{w_s}{M_s}\f$ where
      \f$ w_s \f$ is the mass fraction of species \f$ s \f$ and
      \f$ M_s \f$ is the molecular weight (molar mass) of species \f$ s \f$
    */
    template<typename VectorStateType>
    typename enable_if_c<
      has_size<VectorStateType>::value,
      typename Antioch::value_type<VectorStateType>::type 
    >::type
    M( const VectorStateType& mass_fractions ) const;

    //! Species mole fraction
    /*! 
      Given mixture molar mass M and mass fraction for species,
      compute species mole fraction using the relationship
      \f$ w_i = x_i \frac{M_i}{M} \f$ 
    */
    template<typename StateType>
    ANTIOCH_AUTO(StateType) 
    X( const unsigned int species, const StateType& M,
       const StateType& mass_fraction ) const
    ANTIOCH_AUTOFUNC(StateType, mass_fraction*M/this->M(species))

    //! All species mole fractions
    /*!
      The output argument mole_fractions should already be properly
      sized to hold the output.
    */
    template<typename VectorStateType>
    void X( typename Antioch::value_type<VectorStateType>::type M,
	    const VectorStateType& mass_fractions, 
	    VectorStateType& mole_fractions ) const;

    //! Species molar density
    /*! 
      Given total density rho and mass fraction for species,
      compute species moles per unit volume
    */
    template<typename StateType>
    ANTIOCH_AUTO(StateType)
    molar_density( const unsigned int species,
		   const StateType& rho,
		   const StateType& mass_fraction ) const
    ANTIOCH_AUTOFUNC(StateType, rho*mass_fraction/this->M(species))

    //! Species molar densities
    /*! 
      Given total density rho and mass fractions for all species,
      compute moles per unit volume for all species
    */
    template<typename StateType, typename VectorStateType>
    void molar_densities( const StateType& rho,
			  const VectorStateType& mass_fractions,
			  VectorStateType& molar_densities ) const;

  protected:

    void init_species_name_map(const std::vector<std::string> & species_list);
    void build_inverse_name_map();

    std::vector<Species> _species_list;
//    std::map<Species,unsigned int> _species_list_map;
    std::vector<ChemicalSpecies<CoeffType>*> _chemical_species;
    std::map<std::string,Species> _species_name_map;
    std::map<Species,std::string> _species_inv_name_map;

  };


  /* ------------------------- Inline Functions -------------------------*/
  template<typename CoeffType>
  inline
  unsigned int ChemicalMixture<CoeffType>::n_species() const
  {
    return _species_list.size();
  }

  template<typename CoeffType>
  inline
  const std::vector<Species>& ChemicalMixture<CoeffType>::species_list() const
  { 
    return _species_list;
  }

/*  template<typename CoeffType>
  inline
  const std::map<Species,unsigned int>& ChemicalMixture<CoeffType>::species_list_map() const
  {
    return _species_list_map;
  }
*/
  template<typename CoeffType>
  inline
  const std::vector<ChemicalSpecies<CoeffType>*>& ChemicalMixture<CoeffType>::chemical_species() const
  {
    return _chemical_species;
  }

  template<typename CoeffType>
  inline
  const std::map<std::string,Species>& ChemicalMixture<CoeffType>::species_name_map() const
  {
    return _species_name_map;
  }

  template<typename CoeffType>
  inline
  const std::map<Species,std::string>& ChemicalMixture<CoeffType>::species_inverse_name_map() const
  {
    return _species_inv_name_map;
  }

  template<typename CoeffType>
  inline
  const std::map<std::string,Species>&
  ChemicalMixture<CoeffType>::active_species_name_map() const
  {
    antioch_deprecated();
    return _species_name_map;
  }

  template<typename CoeffType>
  inline
  CoeffType ChemicalMixture<CoeffType>::R( const unsigned int s ) const
  {
    return (_chemical_species[s])->gas_constant();
  }

  template<typename CoeffType>
  inline
  CoeffType ChemicalMixture<CoeffType>::M( const unsigned int s ) const
  {
    return (_chemical_species[s])->molar_mass();
  }

  template<typename CoeffType>
  template<typename StateType, typename VectorStateType>
  inline
  void ChemicalMixture<CoeffType>::molar_densities( const StateType& rho,
						    const VectorStateType& mass_fractions,
						    VectorStateType& molar_densities ) const
  {
    antioch_assert_equal_to( mass_fractions.size(), this->n_species() );
    antioch_assert_equal_to( molar_densities.size(), this->n_species() );

    // !\todo Figure out how to make this assert vector-compatible
    // antioch_assert_greater( rho, 0.0 );

    for( unsigned int s = 0; s < this->n_species(); s++ )
      {
	molar_densities[s] = rho*mass_fractions[s]/this->M(s);
      }
    return;
  }


  template<typename CoeffType>
  template <typename Parser>
  inline
  ChemicalMixture<CoeffType>::ChemicalMixture(const std::string & filename, const bool verbose, 
                                              const std::string & species_data,
                                              const std::string & vibration_data,
                                              const std::string & electronic_data)
  {
      read_chemical_species_composition<CoeffType,Parser>(filename, verbose,*this);

      this->read_species_characteristics<Parser>(verbose,species_data,vibration_data,electronic_data);

      return;
  }

  template<typename CoeffType>
  template <typename Parser>
  inline
  void ChemicalMixture<CoeffType>::read_species_characteristics(const bool verbose, 
                                                                const std::string & species_data,
                                                                const std::string & vibration_data,
                                                                const std::string & electronic_data)
  {

     this->read_species_mandatory_characteristics<Parser>(verbose, species_data);

    //... and any vibrational data
     this->read_species_vibrational_characteristics<Parser>(verbose, vibration_data);

    //... and any electronic data
     this->read_species_electronic_characteristics<Parser>(verbose, electronic_data);

    return;
  }


  template <typename CoeffType>
  template <typename Parser>
  inline
  void ChemicalMixture<CoeffType>::read_species_mandatory_characteristics(const bool verbose, const std::string & species_data)
  {
      read_species_data<CoeffType,Parser>(species_data, verbose, *this);
  }

  template <typename CoeffType>
  template <typename Parser>
  inline
  void ChemicalMixture<CoeffType>::read_species_vibrational_characteristics(const bool verbose, const std::string & vibration_data)
  {
      read_species_vibrational_data<CoeffType,Parser>(vibration_data, verbose, *this);
  }

  template <typename CoeffType>
  template <typename Parser>
  inline
  void ChemicalMixture<CoeffType>::read_species_electronic_characteristics(const bool verbose, const std::string & electronic_data)
  {
      read_species_electronic_data<CoeffType,Parser>(electronic_data, verbose, *this);
  }

  template<typename CoeffType>
  template<typename Parser>
  inline
<<<<<<< HEAD
  ChemicalMixture<CoeffType>::ChemicalMixture(const std::string & filename, const bool verbose, 
=======
  ChemicalMixture<CoeffType>::ChemicalMixture(const std::vector<std::string>& species_list,
                                              const bool verbose,
>>>>>>> 242f3f91
                                              const std::string & species_data,
                                              const std::string & vibration_data,
                                              const std::string & electronic_data)
  {
<<<<<<< HEAD
      read_chemical_species_composition(filename, verbose,*this);

      read_species_data_ascii(species_data, verbose, *this);

    //... and any vibrational data
      read_species_vibrational_data_ascii(vibration_data, verbose, *this);

    //... and any electronic data
      read_species_electronic_data_ascii(electronic_data, verbose, *this);
      return;
  }

  template<typename CoeffType>
  inline
  ChemicalMixture<CoeffType>::ChemicalMixture(const std::vector<std::string>& species_list,
                                              const bool verbose,
                                              const std::string & species_data,
                                              const std::string & vibration_data,
                                              const std::string & electronic_data)
  {
      this->initialize_species(species_list);

      read_species_data_ascii(species_data, verbose, *this);

    //... and any vibrational data
      read_species_vibrational_data_ascii(vibration_data, verbose, *this);

    //... and any electronic data
      read_species_electronic_data_ascii(electronic_data, verbose, *this);
=======
      this->initialize_species(species_list);

      this->read_species_characteristics<Parser>(verbose,species_data,vibration_data,electronic_data);

>>>>>>> 242f3f91
      return;
  }

  template<typename CoeffType>
  inline
  void ChemicalMixture<CoeffType>::initialize_species( const std::vector<std::string>& species_list )
  {
    _chemical_species.resize( species_list.size(), NULL );
    // Build up name map for all possible species
    this->init_species_name_map(species_list);
    
    // Build up inverse name map
    this->build_inverse_name_map();

    // Populate species list for requested species
    _species_list.reserve( species_list.size() );
    for( unsigned int s = 0; s < species_list.size(); s++ )
      {
	if( _species_name_map.find( species_list[s] ) == _species_name_map.end() )
	  {
	    std::cerr << "Error in ChemicalMixture: Unknown species " << species_list[s] << std::endl;
	    antioch_error();
	  }

	_species_list.push_back( _species_name_map.find( species_list[s] )->second );
//	_species_list_map.insert( std::make_pair( _species_name_map.find( species_list[s] )->second, s ) );
      }
  }


  template<typename CoeffType>
  inline
  ChemicalMixture<CoeffType>::~ChemicalMixture()
  {
    // Clean up all the ChemicalSpecies we stored
    for( typename std::vector<ChemicalSpecies<CoeffType>* >::iterator it = _chemical_species.begin();
	 it < _chemical_species.end(); ++it )
      {
	delete (*it);
      }

    return;
  }


  template<typename CoeffType>
  template<typename VectorStateType>
  inline
  typename enable_if_c<
    has_size<VectorStateType>::value,
    typename Antioch::value_type<VectorStateType>::type 
  >::type
  ChemicalMixture<CoeffType>::R( const VectorStateType& mass_fractions ) const
  {
    antioch_assert_equal_to( mass_fractions.size(), _chemical_species.size() );
    antioch_assert_greater( mass_fractions.size(), 0);
    
    typename Antioch::value_type<VectorStateType>::type 
      R = mass_fractions[0]*this->R(0);
    for( unsigned int s = 1; s < mass_fractions.size(); s++ )
      {
	R += mass_fractions[s]*this->R(s);
      }

    return R;
  }


  template<typename CoeffType>
  template<typename VectorStateType>
  inline
  typename enable_if_c<
    has_size<VectorStateType>::value,
    typename Antioch::value_type<VectorStateType>::type 
  >::type
  ChemicalMixture<CoeffType>::M( const VectorStateType& mass_fractions ) const
  {
    antioch_assert_equal_to( mass_fractions.size(), _chemical_species.size() );

    typename Antioch::value_type<VectorStateType>::type 
      M = mass_fractions[0]/this->M(0);
    for( unsigned int s = 1; s < mass_fractions.size(); s++ )
      {
	M += mass_fractions[s]/(this->M(s));
      }

    return CoeffType(1)/M;
  }


  template<typename CoeffType>
  template<typename VectorStateType>
  inline
  void ChemicalMixture<CoeffType>::X( typename Antioch::value_type<VectorStateType>::type M,
				      const VectorStateType& mass_fractions, 
				      VectorStateType& mole_fractions ) const
  {
    antioch_assert_equal_to( mass_fractions.size(), _chemical_species.size() );

    // Require output size to be correct.  This is more efficient and
    // works around the difficulty of resizing Eigen containers of
    // types which may lack default constructors.
    antioch_assert_equal_to( mass_fractions.size(), mole_fractions.size() );

    for( unsigned int s = 0; s < mass_fractions.size(); s++ )
      {
	mole_fractions[s] = this->X(s, M, mass_fractions[s]);
      }

    return;
  }


  template<typename CoeffType>
  inline
  void ChemicalMixture<CoeffType>::add_species( const unsigned int index,
					        const std::string& name,
					        CoeffType mol_wght,
					        CoeffType h_form,
					        CoeffType n_tr_dofs, int charge)
  {
    _chemical_species[index] =
      new ChemicalSpecies<CoeffType>(name, mol_wght, h_form, n_tr_dofs, charge);

    return;
  }

  template<typename CoeffType>
  inline
  void ChemicalMixture<CoeffType>::add_species_vibrational_data( const unsigned int index,
                                                                 const CoeffType theta_v,
                                                                 const unsigned int ndg_v )
  {
    (_chemical_species[index])->add_vibrational_data(theta_v, ndg_v);
  }

  template<typename CoeffType>
  inline
  void ChemicalMixture<CoeffType>::add_species_electronic_data( const unsigned int index,
                                                                const CoeffType theta_e,
                                                                const unsigned int ndg_e )
  {
    (_chemical_species[index])->add_electronic_data(theta_e, ndg_e);
  }
  
  template<typename CoeffType>
  inline
  void ChemicalMixture<CoeffType>::init_species_name_map(const std::vector<std::string> & species_list)
  {
    _species_name_map.clear();
    for(unsigned int s = 0; s < species_list.size(); s++)
    {
        _species_name_map[species_list[s]] = s;
    }
  }

  template<typename CoeffType>
  inline
  void ChemicalMixture<CoeffType>::build_inverse_name_map()
  {
    for( std::map<std::string,Species>::const_iterator it = _species_name_map.begin();
	 it != _species_name_map.end(); ++it )
      {
	_species_inv_name_map.insert( std::make_pair( it->second, it->first ) );
      }

    return;
  }



} // end namespace Antioch

#endif //ANTIOCH_CHEMICAL_MIXTURE_H<|MERGE_RESOLUTION|>--- conflicted
+++ resolved
@@ -37,11 +37,7 @@
 #include "antioch/chemical_species.h"
 #include "antioch/default_filename.h"
 #include "antioch/metaprogramming.h"
-<<<<<<< HEAD
-#include "antioch/species_ascii_parsing.h"
-=======
 #include "antioch/species_parsing.h"
->>>>>>> 242f3f91
 
 // C++
 #include <vector>
@@ -77,20 +73,14 @@
   class ChemicalMixture
   {
   public:
-<<<<<<< HEAD
-=======
     template <typename Parser = ASCIIParser<CoeffType> >
->>>>>>> 242f3f91
     ChemicalMixture( const std::string & filename = DefaultFilename::species_list(),
                      const bool verbose = true,
                      const std::string & species_data = DefaultFilename::chemical_mixture(),
                      const std::string & vibration_data = DefaultFilename::vibrational_data(),
                      const std::string & electronic_data = DefaultFilename::electronic_data());
 
-<<<<<<< HEAD
-=======
     template <typename Parser = ASCIIParser<CoeffType> >
->>>>>>> 242f3f91
     ChemicalMixture( const std::vector<std::string>& species_list,
                      const bool verbose = true,
                      const std::string & species_data = DefaultFilename::chemical_mixture(),
@@ -102,8 +92,6 @@
     //! method to initialize, backward compatibility
     void initialize_species(const std::vector<std::string> & species_list);
 
-<<<<<<< HEAD
-=======
     //! method to read characteristics, using one parser
     template <typename Parser>
     void read_species_characteristics(const bool verbose,
@@ -123,7 +111,6 @@
     template <typename Parser>
     void read_species_electronic_characteristics(const bool verbose, const std::string & electronic_data);
 
->>>>>>> 242f3f91
     //! Returns the number of species in this mixture.
     unsigned int n_species() const;
 
@@ -386,31 +373,6 @@
   template<typename CoeffType>
   template<typename Parser>
   inline
-<<<<<<< HEAD
-  ChemicalMixture<CoeffType>::ChemicalMixture(const std::string & filename, const bool verbose, 
-=======
-  ChemicalMixture<CoeffType>::ChemicalMixture(const std::vector<std::string>& species_list,
-                                              const bool verbose,
->>>>>>> 242f3f91
-                                              const std::string & species_data,
-                                              const std::string & vibration_data,
-                                              const std::string & electronic_data)
-  {
-<<<<<<< HEAD
-      read_chemical_species_composition(filename, verbose,*this);
-
-      read_species_data_ascii(species_data, verbose, *this);
-
-    //... and any vibrational data
-      read_species_vibrational_data_ascii(vibration_data, verbose, *this);
-
-    //... and any electronic data
-      read_species_electronic_data_ascii(electronic_data, verbose, *this);
-      return;
-  }
-
-  template<typename CoeffType>
-  inline
   ChemicalMixture<CoeffType>::ChemicalMixture(const std::vector<std::string>& species_list,
                                               const bool verbose,
                                               const std::string & species_data,
@@ -419,19 +381,8 @@
   {
       this->initialize_species(species_list);
 
-      read_species_data_ascii(species_data, verbose, *this);
-
-    //... and any vibrational data
-      read_species_vibrational_data_ascii(vibration_data, verbose, *this);
-
-    //... and any electronic data
-      read_species_electronic_data_ascii(electronic_data, verbose, *this);
-=======
-      this->initialize_species(species_list);
-
       this->read_species_characteristics<Parser>(verbose,species_data,vibration_data,electronic_data);
 
->>>>>>> 242f3f91
       return;
   }
 
