--- conflicted
+++ resolved
@@ -165,7 +165,6 @@
             typeReaction = proc_keyword[reaction->Attribute("type")];
           }
             
-<<<<<<< HEAD
         if(reaction->Attribute("reversible"))
         {
           if (verbose) std::cout << "reversible: " << reaction->Attribute("reversible") << std::endl;
@@ -173,8 +172,6 @@
         }
 
 
-=======
->>>>>>> fa66d94a
         unsigned int imod(0);
         tinyxml2::XMLElement* rate_constant = reaction->FirstChildElement("rateCoeff")->FirstChildElement(models[imod].c_str());
         while(!rate_constant)
@@ -198,9 +195,6 @@
           rate_constant = reaction->FirstChildElement("rateCoeff")->FirstChildElement(models[imod].c_str());
         }
         kineticsModel = kin_keyword[models[imod]];
-
-        // construct a Reaction object    
-        Reaction<NumericType>* my_rxn = build_reaction<NumericType>(n_species, reaction->FirstChildElement("equation")->GetText(),typeReaction,kineticsModel);
 
         // usually Kooij is called Arrhenius, check here
         if(kineticsModel == KineticsModel::ARRHENIUS && rate_constant->FirstChildElement("b") != NULL)
