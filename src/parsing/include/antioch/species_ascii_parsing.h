//-----------------------------------------------------------------------bl-
//--------------------------------------------------------------------------
//
// Antioch - A Gas Dynamics Thermochemistry Library
//
// Copyright (C) 2014 Paul T. Bauman, Benjamin S. Kirk, Sylvain Plessis,
//                    Roy H. Stonger
// Copyright (C) 2013 The PECOS Development Team
//
// This library is free software; you can redistribute it and/or
// modify it under the terms of the Version 2.1 GNU Lesser General
// Public License as published by the Free Software Foundation.
//
// This library is distributed in the hope that it will be useful,
// but WITHOUT ANY WARRANTY; without even the implied warranty of
// MERCHANTABILITY or FITNESS FOR A PARTICULAR PURPOSE. See the GNU
// Lesser General Public License for more details.
//
// You should have received a copy of the GNU Lesser General Public
// License along with this library; if not, write to the Free Software
// Foundation, Inc. 51 Franklin Street, Fifth Floor,
// Boston, MA  02110-1301  USA
//
//-----------------------------------------------------------------------el-
//
// $Id$
//
//--------------------------------------------------------------------------
//--------------------------------------------------------------------------

#ifndef ANTIOCH_SPECIES_ASCII_PARSING_H
#define ANTIOCH_SPECIES_ASCII_PARSING_H

// Antioch
<<<<<<< HEAD
#include "antioch/ascii_parser.h"

// C++
=======
#include "antioch/input_utils.h"
#include "antioch/string_utils.h"

// C++
#include <algorithm> // std::search_n
>>>>>>> 02c56204
#include <fstream>

namespace Antioch
{
  typedef unsigned int Species;

  // Forward declarations
  template <class NumericType>
  class ChemicalMixture;

  template <typename NumericType>
  void read_chemical_species_composition(const std::string & filename,
                                         bool verbose,
                                         ChemicalMixture<NumericType> & mixture);
<<<<<<< HEAD

  template<class NumericType>
  void read_species_data_ascii( const std::string& filename,
                                bool verbose,
                                ChemicalMixture<NumericType>& chem_mixture);
				

  template<class NumericType>
  void read_species_vibrational_data_ascii (const std::string &filename,
                                            bool verbose,
                                            ChemicalMixture<NumericType>& chem_mixture);

  template<class NumericType>
  void read_species_electronic_data_ascii (const std::string &filename,
                                           bool verbose,
                                           ChemicalMixture<NumericType>& chem_mixture);

//----------------------------------------------------------------

   template <typename NumericType>
   inline
   void read_chemical_species_composition(const std::string & filename,
                                          bool verbose,
                                          ChemicalMixture<NumericType> & mixture)
   {
      ASCIIParser<NumericType> parser(filename,verbose);
      mixture.initialize_species(parser.species_list());
=======

  template<class NumericType>
  void read_species_data_ascii( const std::string& filename,
                                bool verbose,
                                ChemicalMixture<NumericType>& chem_mixture);
				

  template<class NumericType>
  void read_species_vibrational_data_ascii (const std::string &filename,
                                            bool verbose,
                                            ChemicalMixture<NumericType>& chem_mixture);

  template<class NumericType>
  void read_species_electronic_data_ascii (const std::string &filename,
                                           bool verbose,
                                           ChemicalMixture<NumericType>& chem_mixture);

//----------------------------------------------------------------

   template <typename NumericType>
   inline
   void read_chemical_species_composition(const std::string & filename,
                                          bool verbose,
                                          ChemicalMixture<NumericType> & mixture)
   {
      std::ifstream data(filename.c_str());
      if(!data.is_open())
      {
        std::cerr << "ERROR: unable to load file " << filename << std::endl;
        antioch_error();
      }

      skip_comment_lines(data, '#');

      std::vector<std::string> species_list;
      std::string line;
      while(!data.eof())
      {
          if(!getline(data,line))break;
          if(line[0] == '#' || line.empty())continue;
          std::vector<std::string> tmp_spec;
// in case several species on same line
          int nspec = SplitString(line," ",tmp_spec,false);
// in case only one
          if(nspec == 0)tmp_spec.push_back(line);
          for(unsigned int i = 0; i < tmp_spec.size(); i++)
          {
              // checking if multiple declaration
              bool doublon(false);
              for(unsigned int s = 0; s < species_list.size(); s++)
              {
                 if(tmp_spec[i] == species_list[s])
                 {
                    doublon = true;
                    break;
                 }
              }
              if(doublon)
              {
                 std::cerr << "Multiple declaration of " << tmp_spec[i]
                           << ", skipping doublon" << std::endl;
                 continue;
              }
              // adding
              if(verbose)std::cout << tmp_spec[i] << std::endl;
              species_list.push_back(tmp_spec[i]);
          }
      }
      data.close();

      if(verbose)std::cout << "Added " << species_list.size() << " species" << std::endl;

      mixture.initialize_species(species_list);
>>>>>>> 02c56204
   }
  
  template<class NumericType>
  inline
  void read_species_data_ascii(const std::string& filename, bool verbose, 
                               ChemicalMixture<NumericType>& chem_mixture)
  {
<<<<<<< HEAD
=======
    std::ifstream in(filename.c_str());
    if(!in.is_open())
    {
       std::cerr << "ERROR: unable to load file " << filename << std::endl;
       antioch_error();
    }
    
    skip_comment_lines(in, '#');

    std::string name;
    NumericType mol_wght, h_form, n_tr_dofs;
    int charge;

    while (in.good())
      {
	in >> name;      // Species Name
	in >> mol_wght;  // molecular weight (kg/kmol)
	in >> h_form;    // heat of formation at Ok (J/kg)
	in >> n_tr_dofs; // number of translational/rotational DOFs
	in >> charge;    // charge number

        mol_wght *= 1e-3L; // to SI (kg/mol)
	
	// If we are still good, we have a valid set of thermodynamic
	// data for this species. Otherwise, we read past end-of-file 
	// in the section above
	if (in.good())
	  {
	    // If we do not have this species, just go on
	    if (!chem_mixture.species_name_map().count(name))continue;


	    /* Only add a ChemicalSpecies if the user supplied it to
	       the ChemicalMixture. */
	    Species species = chem_mixture.species_name_map().find(name)->second;

	    // using default comparison:
	    std::vector<Species>::const_iterator it = std::search_n( chem_mixture.species_list().begin(), 
								     chem_mixture.species_list().end(),
								     1, species);
	    if( it != chem_mixture.species_list().end() )
	      {
		unsigned int index = static_cast<unsigned int>(it - chem_mixture.species_list().begin());
		chem_mixture.add_species( index, name, mol_wght, h_form, n_tr_dofs, charge );
                if(verbose)
                {
                    std::cout << "Adding " << name << " informations:\n\t"
                              << "molecular weight: "             << mol_wght << " kg/mol\n\t"
                              << "formation enthalpy @0 K: "      << h_form << " J/mol\n\t"
                              << "trans-rot degrees of freedom: " << n_tr_dofs << "\n\t"
                              << "charge: "                       << charge << std::endl;
                }
	      }
>>>>>>> 02c56204

    ASCIIParser<NumericType> parser(filename,verbose);

    parser.read_chemical_species(chem_mixture);

    // sanity check, we require these informations
    if(chem_mixture.chemical_species().size() != chem_mixture.species_list().size())
    {
       std::cerr << "Molecule(s) is(are) missing.  Please update the information."
                 << "  Currently using file " << filename << ".\n"
                 << "Missing molecule(s) is(are):" << std::endl;
       for(unsigned int i = 0; i < chem_mixture.species_list().size(); i++)
       {
         unsigned int s;
         for(s = 0; s < chem_mixture.chemical_species().size(); s++)
         {
             if(chem_mixture.chemical_species()[s]->species() == chem_mixture.species_inverse_name_map().at(i))break;
         }
         if(s == chem_mixture.species_list().size())
         {
             std::cerr << chem_mixture.species_inverse_name_map().at(i) << std::endl;
         }
      }
<<<<<<< HEAD
=======
    in.close();

    // sanity check, we require these informations
    if(chem_mixture.chemical_species().size() != chem_mixture.species_list().size())
    {
       std::cerr << "Molecule(s) is(are) missing.  Please update the information."
                 << "  Currently using file " << filename << ".\n"
                 << "Missing molecule(s) is(are):" << std::endl;
       for(unsigned int i = 0; i < chem_mixture.species_list().size(); i++)
       {
         unsigned int s;
         for(s = 0; s < chem_mixture.chemical_species().size(); s++)
         {
             if(chem_mixture.chemical_species()[s]->species() == chem_mixture.species_inverse_name_map().at(i))break;
         }
         if(s == chem_mixture.species_list().size())
         {
             std::cerr << chem_mixture.species_inverse_name_map().at(i) << std::endl;
         }
      }
>>>>>>> 02c56204
      antioch_error();
    }

    return;
  }

  template<class NumericType>
  inline
  void read_species_vibrational_data_ascii (const std::string & filename, 
                                            bool verbose, 
                                            ChemicalMixture<NumericType>& chem_mixture)
  {
<<<<<<< HEAD

    ASCIIParser<NumericType> parser(filename,verbose);

    parser.read_vibrational_data(chem_mixture);
=======
    std::ifstream in(filename.c_str());
    if(!in.is_open())
    {
       std::cerr << "ERROR: unable to load file " << filename << std::endl;
       antioch_error();
    }
    // skip the header
    skip_comment_lines(in, '#');

    std::string name;
    NumericType theta_v;
    unsigned int n_degeneracies;

    while (in.good())
      {
        in >> name;           // Species Name
        in >> theta_v;        // characteristic vibrational temperature (K)
        in >> n_degeneracies; // degeneracy of the mode
      
        // If we are still good, we have a valid set of thermodynamic
        // data for this species. Otherwise, we read past end-of-file 
        // in the section above
        if (in.good())
          {
            // If we do not have this species, just keep going
            if (!chem_mixture.species_name_map().count(name))continue;
	
            // ... otherwise we add the data
            const unsigned int s = 
              chem_mixture.species_name_map().find(name)->second;

            antioch_assert_equal_to((chem_mixture.chemical_species()[s])->species(), name);
        
            chem_mixture.add_species_vibrational_data(s, theta_v, n_degeneracies);
            if(verbose)
            {
                std::cout << "Adding vibrational data of species " << name << "\n\t"
                          << "vibrational temperature: " << theta_v << " K\n\t"
                          << "degeneracy: "              << n_degeneracies << std::endl;
            }
          }
      }
      in.close();
>>>>>>> 02c56204

    // sanity check, we check these informations
    std::vector<std::string> missing;
    for(unsigned int s = 0; s < chem_mixture.chemical_species().size(); s++)
    {
        if(chem_mixture.chemical_species()[s]->theta_v().empty())missing.push_back(chem_mixture.chemical_species()[s]->species());
    }
    if(!missing.empty())
    {
       std::cerr << "WARNING:\nVibrational levels are missing.  Please update the information."
                 << "  Currently using file " << filename << ".\n"
                 << "Missing molecule(s) is(are):" << std::endl;
       for(unsigned int m = 0; m < missing.size(); m++)std::cerr << missing[m] << std::endl;
    }
    return;
  }

  
  template<class NumericType>
  inline
  void read_species_electronic_data_ascii (const std::string & filename, bool verbose,
                                           ChemicalMixture<NumericType>& chem_mixture)
                                           
  {
<<<<<<< HEAD

    ASCIIParser<NumericType> parser(filename,verbose);

    parser.read_electronic_data(chem_mixture);
    
=======
    std::ifstream in(filename.c_str());
    if(!in.is_open())
    {
       std::cerr << "ERROR: unable to load file " << filename << std::endl;
       antioch_error();
    }
    // skip the header
    skip_comment_lines(in, '#');
    
    std::string name;
    NumericType theta_e;
    unsigned int n_degeneracies;
    
    while (in.good())
      {
        in >> name;           // Species Name
        in >> theta_e;        // characteristic electronic temperature (K)
        in >> n_degeneracies; // number of degeneracies for this level
        
        // If we are still good, we have a valid set of thermodynamic
        // data for this species. Otherwise, we read past end-of-file 
        // in the section above
        if (in.good())
          {
            // If we do not have this species, just go on
            if (!chem_mixture.species_name_map().count(name))continue;
            
            // ... otherwise we add the data
            const unsigned int s = 
              chem_mixture.species_name_map().find(name)->second;

            antioch_assert_equal_to((chem_mixture.chemical_species()[s])->species(), name);
            
            chem_mixture.add_species_electronic_data(s, theta_e, n_degeneracies);
            if(verbose)
            {
                std::cout << "Adding electronic data of species " << name << "\n\t"
                          << "electronic temperature: " << theta_e << " K\n\t"
                          << "degeneracy: "             << n_degeneracies << std::endl;
            }
          }
        
      }
      in.close();
>>>>>>> 02c56204
    // sanity check, we check these informations
    std::vector<std::string> missing;
    for(unsigned int s = 0; s < chem_mixture.chemical_species().size(); s++)
    {
        if(chem_mixture.chemical_species()[s]->theta_e().empty())missing.push_back(chem_mixture.chemical_species()[s]->species());
    }
    if(!missing.empty())
    {
       std::cerr << "WARNING:\nElectronic levels are missing.  Please update the information."
                 << "  Currently using file " << filename << ".\n"
                 << "Missing molecule(s) is(are):" << std::endl;
       for(unsigned int m = 0; m < missing.size(); m++)std::cerr << missing[m] << std::endl;
    }
    return;
  }
  
} // end namespace Antioch

#endif // ANTIOCH_SPECIES_ASCII_PARSING_H<|MERGE_RESOLUTION|>--- conflicted
+++ resolved
@@ -32,17 +32,9 @@
 #define ANTIOCH_SPECIES_ASCII_PARSING_H
 
 // Antioch
-<<<<<<< HEAD
 #include "antioch/ascii_parser.h"
 
 // C++
-=======
-#include "antioch/input_utils.h"
-#include "antioch/string_utils.h"
-
-// C++
-#include <algorithm> // std::search_n
->>>>>>> 02c56204
 #include <fstream>
 
 namespace Antioch
@@ -57,7 +49,6 @@
   void read_chemical_species_composition(const std::string & filename,
                                          bool verbose,
                                          ChemicalMixture<NumericType> & mixture);
-<<<<<<< HEAD
 
   template<class NumericType>
   void read_species_data_ascii( const std::string& filename,
@@ -85,81 +76,6 @@
    {
       ASCIIParser<NumericType> parser(filename,verbose);
       mixture.initialize_species(parser.species_list());
-=======
-
-  template<class NumericType>
-  void read_species_data_ascii( const std::string& filename,
-                                bool verbose,
-                                ChemicalMixture<NumericType>& chem_mixture);
-				
-
-  template<class NumericType>
-  void read_species_vibrational_data_ascii (const std::string &filename,
-                                            bool verbose,
-                                            ChemicalMixture<NumericType>& chem_mixture);
-
-  template<class NumericType>
-  void read_species_electronic_data_ascii (const std::string &filename,
-                                           bool verbose,
-                                           ChemicalMixture<NumericType>& chem_mixture);
-
-//----------------------------------------------------------------
-
-   template <typename NumericType>
-   inline
-   void read_chemical_species_composition(const std::string & filename,
-                                          bool verbose,
-                                          ChemicalMixture<NumericType> & mixture)
-   {
-      std::ifstream data(filename.c_str());
-      if(!data.is_open())
-      {
-        std::cerr << "ERROR: unable to load file " << filename << std::endl;
-        antioch_error();
-      }
-
-      skip_comment_lines(data, '#');
-
-      std::vector<std::string> species_list;
-      std::string line;
-      while(!data.eof())
-      {
-          if(!getline(data,line))break;
-          if(line[0] == '#' || line.empty())continue;
-          std::vector<std::string> tmp_spec;
-// in case several species on same line
-          int nspec = SplitString(line," ",tmp_spec,false);
-// in case only one
-          if(nspec == 0)tmp_spec.push_back(line);
-          for(unsigned int i = 0; i < tmp_spec.size(); i++)
-          {
-              // checking if multiple declaration
-              bool doublon(false);
-              for(unsigned int s = 0; s < species_list.size(); s++)
-              {
-                 if(tmp_spec[i] == species_list[s])
-                 {
-                    doublon = true;
-                    break;
-                 }
-              }
-              if(doublon)
-              {
-                 std::cerr << "Multiple declaration of " << tmp_spec[i]
-                           << ", skipping doublon" << std::endl;
-                 continue;
-              }
-              // adding
-              if(verbose)std::cout << tmp_spec[i] << std::endl;
-              species_list.push_back(tmp_spec[i]);
-          }
-      }
-      data.close();
-
-      if(verbose)std::cout << "Added " << species_list.size() << " species" << std::endl;
-
-      mixture.initialize_species(species_list);
->>>>>>> 02c56204
    }
   
   template<class NumericType>
@@ -167,62 +83,6 @@
   void read_species_data_ascii(const std::string& filename, bool verbose, 
                                ChemicalMixture<NumericType>& chem_mixture)
   {
-<<<<<<< HEAD
-=======
-    std::ifstream in(filename.c_str());
-    if(!in.is_open())
-    {
-       std::cerr << "ERROR: unable to load file " << filename << std::endl;
-       antioch_error();
-    }
-    
-    skip_comment_lines(in, '#');
-
-    std::string name;
-    NumericType mol_wght, h_form, n_tr_dofs;
-    int charge;
-
-    while (in.good())
-      {
-	in >> name;      // Species Name
-	in >> mol_wght;  // molecular weight (kg/kmol)
-	in >> h_form;    // heat of formation at Ok (J/kg)
-	in >> n_tr_dofs; // number of translational/rotational DOFs
-	in >> charge;    // charge number
-
-        mol_wght *= 1e-3L; // to SI (kg/mol)
-	
-	// If we are still good, we have a valid set of thermodynamic
-	// data for this species. Otherwise, we read past end-of-file 
-	// in the section above
-	if (in.good())
-	  {
-	    // If we do not have this species, just go on
-	    if (!chem_mixture.species_name_map().count(name))continue;
-
-
-	    /* Only add a ChemicalSpecies if the user supplied it to
-	       the ChemicalMixture. */
-	    Species species = chem_mixture.species_name_map().find(name)->second;
-
-	    // using default comparison:
-	    std::vector<Species>::const_iterator it = std::search_n( chem_mixture.species_list().begin(), 
-								     chem_mixture.species_list().end(),
-								     1, species);
-	    if( it != chem_mixture.species_list().end() )
-	      {
-		unsigned int index = static_cast<unsigned int>(it - chem_mixture.species_list().begin());
-		chem_mixture.add_species( index, name, mol_wght, h_form, n_tr_dofs, charge );
-                if(verbose)
-                {
-                    std::cout << "Adding " << name << " informations:\n\t"
-                              << "molecular weight: "             << mol_wght << " kg/mol\n\t"
-                              << "formation enthalpy @0 K: "      << h_form << " J/mol\n\t"
-                              << "trans-rot degrees of freedom: " << n_tr_dofs << "\n\t"
-                              << "charge: "                       << charge << std::endl;
-                }
-	      }
->>>>>>> 02c56204
 
     ASCIIParser<NumericType> parser(filename,verbose);
 
@@ -246,29 +106,6 @@
              std::cerr << chem_mixture.species_inverse_name_map().at(i) << std::endl;
          }
       }
-<<<<<<< HEAD
-=======
-    in.close();
-
-    // sanity check, we require these informations
-    if(chem_mixture.chemical_species().size() != chem_mixture.species_list().size())
-    {
-       std::cerr << "Molecule(s) is(are) missing.  Please update the information."
-                 << "  Currently using file " << filename << ".\n"
-                 << "Missing molecule(s) is(are):" << std::endl;
-       for(unsigned int i = 0; i < chem_mixture.species_list().size(); i++)
-       {
-         unsigned int s;
-         for(s = 0; s < chem_mixture.chemical_species().size(); s++)
-         {
-             if(chem_mixture.chemical_species()[s]->species() == chem_mixture.species_inverse_name_map().at(i))break;
-         }
-         if(s == chem_mixture.species_list().size())
-         {
-             std::cerr << chem_mixture.species_inverse_name_map().at(i) << std::endl;
-         }
-      }
->>>>>>> 02c56204
       antioch_error();
     }
 
@@ -281,56 +118,11 @@
                                             bool verbose, 
                                             ChemicalMixture<NumericType>& chem_mixture)
   {
-<<<<<<< HEAD
 
     ASCIIParser<NumericType> parser(filename,verbose);
 
     parser.read_vibrational_data(chem_mixture);
-=======
-    std::ifstream in(filename.c_str());
-    if(!in.is_open())
-    {
-       std::cerr << "ERROR: unable to load file " << filename << std::endl;
-       antioch_error();
-    }
-    // skip the header
-    skip_comment_lines(in, '#');
 
-    std::string name;
-    NumericType theta_v;
-    unsigned int n_degeneracies;
-
-    while (in.good())
-      {
-        in >> name;           // Species Name
-        in >> theta_v;        // characteristic vibrational temperature (K)
-        in >> n_degeneracies; // degeneracy of the mode
-      
-        // If we are still good, we have a valid set of thermodynamic
-        // data for this species. Otherwise, we read past end-of-file 
-        // in the section above
-        if (in.good())
-          {
-            // If we do not have this species, just keep going
-            if (!chem_mixture.species_name_map().count(name))continue;
-	
-            // ... otherwise we add the data
-            const unsigned int s = 
-              chem_mixture.species_name_map().find(name)->second;
-
-            antioch_assert_equal_to((chem_mixture.chemical_species()[s])->species(), name);
-        
-            chem_mixture.add_species_vibrational_data(s, theta_v, n_degeneracies);
-            if(verbose)
-            {
-                std::cout << "Adding vibrational data of species " << name << "\n\t"
-                          << "vibrational temperature: " << theta_v << " K\n\t"
-                          << "degeneracy: "              << n_degeneracies << std::endl;
-            }
-          }
-      }
-      in.close();
->>>>>>> 02c56204
 
     // sanity check, we check these informations
     std::vector<std::string> missing;
@@ -355,58 +147,11 @@
                                            ChemicalMixture<NumericType>& chem_mixture)
                                            
   {
-<<<<<<< HEAD
 
     ASCIIParser<NumericType> parser(filename,verbose);
 
     parser.read_electronic_data(chem_mixture);
     
-=======
-    std::ifstream in(filename.c_str());
-    if(!in.is_open())
-    {
-       std::cerr << "ERROR: unable to load file " << filename << std::endl;
-       antioch_error();
-    }
-    // skip the header
-    skip_comment_lines(in, '#');
-    
-    std::string name;
-    NumericType theta_e;
-    unsigned int n_degeneracies;
-    
-    while (in.good())
-      {
-        in >> name;           // Species Name
-        in >> theta_e;        // characteristic electronic temperature (K)
-        in >> n_degeneracies; // number of degeneracies for this level
-        
-        // If we are still good, we have a valid set of thermodynamic
-        // data for this species. Otherwise, we read past end-of-file 
-        // in the section above
-        if (in.good())
-          {
-            // If we do not have this species, just go on
-            if (!chem_mixture.species_name_map().count(name))continue;
-            
-            // ... otherwise we add the data
-            const unsigned int s = 
-              chem_mixture.species_name_map().find(name)->second;
-
-            antioch_assert_equal_to((chem_mixture.chemical_species()[s])->species(), name);
-            
-            chem_mixture.add_species_electronic_data(s, theta_e, n_degeneracies);
-            if(verbose)
-            {
-                std::cout << "Adding electronic data of species " << name << "\n\t"
-                          << "electronic temperature: " << theta_e << " K\n\t"
-                          << "degeneracy: "             << n_degeneracies << std::endl;
-            }
-          }
-        
-      }
-      in.close();
->>>>>>> 02c56204
     // sanity check, we check these informations
     std::vector<std::string> missing;
     for(unsigned int s = 0; s < chem_mixture.chemical_species().size(); s++)
