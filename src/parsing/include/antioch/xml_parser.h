//-----------------------------------------------------------------------bl-
//--------------------------------------------------------------------------
//
// Antioch - A Gas Dynamics Thermochemistry Library
//
// Copyright (C) 2014 Paul T. Bauman, Benjamin S. Kirk, Sylvain Plessis,
//                    Roy H. Stonger
// Copyright (C) 2013 The PECOS Development Team
//
// This library is free software; you can redistribute it and/or
// modify it under the terms of the Version 2.1 GNU Lesser General
// Public License as published by the Free Software Foundation.
//
// This library is distributed in the hope that it will be useful,
// but WITHOUT ANY WARRANTY; without even the implied warranty of
// MERCHANTABILITY or FITNESS FOR A PARTICULAR PURPOSE. See the GNU
// Lesser General Public License for more details.
//
// You should have received a copy of the GNU Lesser General Public
// License along with this library; if not, write to the Free Software
// Foundation, Inc. 51 Franklin Street, Fifth Floor,
// Boston, MA  02110-1301  USA
//
//-----------------------------------------------------------------------el-
#ifndef ANTIOCH_XML_PARSER_H
#define ANTIOCH_XML_PARSER_H

//Antioch
#include "antioch/antioch_asserts.h"
#include "antioch/string_utils.h"
#include "antioch/parser_base.h"
#include "antioch/parsing_enum.h"

//XML
#include "antioch/tinyxml2_imp.h"

//C++
#include <sstream>
#include <string>
#include <vector>
#include <map>

namespace Antioch{


  template <typename CoeffType>
  class ChemicalMixture;

<<<<<<< HEAD
  template <typename NumericType, typename CurveType>
  class NASAThermoMixture;
=======
  /*!\class XMLParser

     Nothing is stored, this parser is based on the tinyxml2
     implementation. Please note that no other file should include
     the `tinyxml2_imp.h' header.

     The defaults units are based and derived on Cantera:
       -   pre-exponential parameters in (m3/kmol)^(m-1)/s
       -   activation energy in cal/mol,
       -   power parameter without unit
       -   cross-section typically in cm2/nm, 
       -   lambda typically in nm, 
   */
>>>>>>> 9291e839

  template <typename NumericType = double>
  class XMLParser: public ParserBase<NumericType>
  {
        public:
          XMLParser(const std::string &filename, bool verbose = true);
          ~XMLParser();

          void change_file(const std::string & filename);

//// first local pointers
         /*! Read header of file, go to interesting part*/
         bool initialize();

/// species
        //! reads the species set
        const std::vector<std::string> species_list() const;

        // reads the mandatory data, not valid yet in xml
//        void read_chemical_species(ChemicalMixture<NumericType> & chem_mixture);

        // reads the vibrational data, not valid yet in xml
//        void read_vibrational_data(ChemicalMixture<NumericType> & chem_mixture);

        // reads the electronic data, not valid yet in xml
//        void read_electronic_data(ChemicalMixture<NumericType> & chem_mixture);

////////////////// thermo

        //! reads the thermo, NASA generalist
        template <typename CurveType>
        void read_thermodynamic_data(NASAThermoMixture<NumericType, CurveType >& thermo);

/// reaction

         /*! go to next reaction*/
         bool reaction();

         /*! go to next rate constant*/
         bool rate_constant(const std::string & kinetics_model);

         /*! return true if there's a Troe block*/
         bool Troe();

         /*! return reaction id, 0 if not provided*/
         const std::string reaction_id() const;

         /*! return reaction equation */
         const std::string reaction_equation() const;

         /*! return reaction chemical process*/
         const std::string reaction_chemical_process() const;

         /*! return reaction kinetics model*/
         const std::string reaction_kinetics_model(const std::vector<std::string> &kinetics_models) const;

         /*! return reversible state*/
         bool reaction_reversible() const;

         /*! return pairs of reactants and stoichiometric coefficients*/
         bool reactants_pairs(std::vector<std::pair<std::string,int> > & reactants_pair) const;

         /*! return pairs of products and stoichiometric coefficients*/
         bool products_pairs(std::vector<std::pair<std::string,int> > & products_pair) const;

         /*! return true if "name" attribute is found with value "k0"*/
         bool is_k0(unsigned int nrc, const std::string & kin_model) const;

         /*! return index of k0 (0 or 1)*/
         unsigned int where_is_k0(const std::string & kin_model) const;

         /*! return true if pre exponentiel coefficient*/
         bool rate_constant_preexponential_parameter(    NumericType & A,    std::string & A_unit,    std::string & def_unit) const;

         /*! return true if beta coefficient*/
         bool rate_constant_power_parameter(             NumericType & b,    std::string & b_unit,    std::string & def_unit) const;

         /*! return true if activation energie*/
         bool rate_constant_activation_energy_parameter(NumericType & Ea,   std::string & Ea_unit,   std::string & def_unit) const;

         /*! return true if D coefficient*/
         bool rate_constant_Berthelot_coefficient_parameter(NumericType & D,    std::string & D_unit,    std::string & def_unit) const;

         /*! return true if Tref*/
         bool rate_constant_Tref_parameter(              NumericType & Tref, std::string & Tref_unit, std::string & def_unit) const;

         /*! return true if lambda*/
         bool rate_constant_lambda_parameter(       std::vector<NumericType> & lambda, std::string & lambda_unit, std::string & def_unit) const;

         /*! return true if sigma*/
         bool rate_constant_cross_section_parameter(std::vector<NumericType> & sigma,  std::string & sigma_unit,  std::string & def_unit) const;

         /*! return true if a Kooij is called Arrhenuis*/
         bool verify_Kooij_in_place_of_Arrhenius() const;

         /*! return true if efficiencies are found*/
         bool efficiencies(std::vector<std::pair<std::string,NumericType> > & par_values) const;

         /*! return true is alpha*/
         bool Troe_alpha_parameter(NumericType & alpha, std::string & alpha_unit, std::string & def_unit) const;

         /*! return true is alpha*/
         bool Troe_T1_parameter(   NumericType & T1,    std::string & T1_unit,    std::string & def_unit) const;

         /*! return true is alpha*/
         bool Troe_T2_parameter(   NumericType & T2,    std::string & T2_unit,    std::string & def_unit) const;

         /*! return true is alpha*/
         bool Troe_T3_parameter(   NumericType & T3,    std::string & T3_unit,    std::string & def_unit) const;

        private:

         /*! return pairs of molecules and stoichiometric coefficients*/
         bool molecules_pairs(tinyxml2::XMLElement * molecules, std::vector<std::pair<std::string,int> > & products_pair) const;

         /*! return a parameter's value*/
         bool get_parameter(const tinyxml2::XMLElement * ptr, const std::string & par, NumericType & par_value, std::string & par_unit) const;

         /*! return a parameter's values*/
         bool get_parameter(const tinyxml2::XMLElement * ptr, const std::string & par, std::vector<NumericType> & numpar, std::string & par_unit) const;

         /*! return the unit of current pointer*/
         const std::string unit(tinyxml2::XMLElement * parameter) const;


          /*! Never use default constructor*/
          XMLParser();
          tinyxml2::XMLDocument * _doc;

//
          tinyxml2::XMLElement * _species_block;
          tinyxml2::XMLElement * _thermo_block;
          tinyxml2::XMLElement * _reaction_block;
          tinyxml2::XMLElement * _reaction;
          tinyxml2::XMLElement * _rate_constant;
          tinyxml2::XMLElement * _Troe;
          std::map<ParsingKey,std::string> _map;
          std::map<ParsingKey,std::string> _default_unit;

  };


  template <typename NumericType>
  inline
  XMLParser<NumericType>::XMLParser(const std::string &filename, bool verbose):
        ParserBase<NumericType>("XML",filename,verbose),
        _species_block(NULL),
        _reaction_block(NULL),
        _reaction(NULL),
        _rate_constant(NULL),
        _Troe(NULL)
  {
    _doc = new tinyxml2::XMLDocument;
    if(_doc->LoadFile(filename.c_str()))
      {
        std::cerr << "ERROR: unable to load xml file " << filename << std::endl;
        std::cerr << "Error of tinyxml2 library:\n"
                  << "\tID = "            << _doc->ErrorID() << "\n"
                  << "\tError String1 = " << _doc->GetErrorStr1() << "\n"
                  << "\tError String2 = " << _doc->GetErrorStr2() << std::endl;
        antioch_error();
      }

      if(this->verbose())std::cout << "Having opened file " << filename << std::endl;


      _map[ParsingKey::PHASE_BLOCK]           = "phase";
      _map[ParsingKey::SPECIES_SET]           = "speciesArray";
      _map[ParsingKey::THERMO]                = "species"; // thermo in <species> <thermo> <NASA> <floatArray> </floatArray></NASA> </thermo> </species>
      _map[ParsingKey::REACTION_DATA]         = "reactionData";
      _map[ParsingKey::REACTION]              = "reaction";
      _map[ParsingKey::REVERSIBLE]            = "reversible";
      _map[ParsingKey::ID]                    = "id";
      _map[ParsingKey::EQUATION]              = "equation";
      _map[ParsingKey::CHEMICAL_PROCESS]      = "type";
      _map[ParsingKey::KINETICS_MODEL]        = "rateCoeff";
      _map[ParsingKey::REACTANTS]             = "reactants";
      _map[ParsingKey::PRODUCTS]              = "products";
      _map[ParsingKey::PREEXP]                = "A";
      _map[ParsingKey::POWER]                 = "b";
      _map[ParsingKey::ACTIVATION_ENERGY]     = "E";
      _map[ParsingKey::BERTHELOT_COEFFICIENT] = "D";
      _map[ParsingKey::TREF]                  = "Tref";
      _map[ParsingKey::HV_LAMBDA]             = "lambda";
      _map[ParsingKey::HV_CROSS_SECTION]      = "cross_section";
      _map[ParsingKey::UNIT]                  = "units";
      _map[ParsingKey::EFFICIENCY]            = "efficiencies";
      _map[ParsingKey::FALLOFF_LOW]           = "k0";
      _map[ParsingKey::FALLOFF_LOW_NAME]      = "name";
      _map[ParsingKey::TROE_FALLOFF]          = "Troe";
      _map[ParsingKey::TROE_F_ALPHA]          = "alpha";
      _map[ParsingKey::TROE_F_TS]             = "T1";
      _map[ParsingKey::TROE_F_TSS]            = "T2";
      _map[ParsingKey::TROE_F_TSSS]           = "T3";

   // typically Cantera files list 
   //      pre-exponential parameters in (m3/kmol)^(m-1)/s
   //      activation energy in cal/mol, but we want it in K.
   //      power parameter without unit
   // if falloff, we need to know who's k0 and kinfty
   // if photochemistry, we have a cross-section on a lambda grid
   //      cross-section typically in cm2/nm (cross-section on a resolution bin, 
   //                                          if bin unit not given, it is lambda unit (supposed to anyway), and a warning message)
   //      lambda typically in nm, sometimes in ang, default considered here is nm
   //                         you can also have cm-1, conversion is done with
   //                         formulae nm = cm-1 * / * adapted factor
      _default_unit[ParsingKey::PREEXP]                = "m3/kmol";
      _default_unit[ParsingKey::POWER]                 = "";
      _default_unit[ParsingKey::ACTIVATION_ENERGY]    = "cal/mol";
      _default_unit[ParsingKey::BERTHELOT_COEFFICIENT] = "K-1";
      _default_unit[ParsingKey::TREF]                  = "K";
      _default_unit[ParsingKey::HV_LAMBDA]             = "nm";
      _default_unit[ParsingKey::HV_CROSS_SECTION]      = "cm2/nm";
      _default_unit[ParsingKey::EFFICIENCY]            = "";
      _default_unit[ParsingKey::TROE_F_ALPHA]          = "";
      _default_unit[ParsingKey::TROE_F_TS]             = "K";
      _default_unit[ParsingKey::TROE_F_TSS]            = "K";
      _default_unit[ParsingKey::TROE_F_TSSS]           = "K";
  }

  template <typename NumericType>
  inline
  void XMLParser<NumericType>::change_file(const std::string & filename)
  {
     ParserBase<NumericType>::_file = filename;
     _species_block  = NULL;
     _reaction_block = NULL;
     _reaction       = NULL;
     _rate_constant  = NULL;
     _Troe           = NULL;

     delete _doc;
    _doc = new tinyxml2::XMLDocument;
    if(_doc->LoadFile(filename.c_str()))
      {
        std::cerr << "ERROR: unable to load xml file " << filename << std::endl;
        std::cerr << "Error of tinyxml2 library:\n"
                  << "\tID = "            << _doc->ErrorID() << "\n"
                  << "\tError String1 = " << _doc->GetErrorStr1() << "\n"
                  << "\tError String2 = " << _doc->GetErrorStr2() << std::endl;
        antioch_error();
      }

      if(this->verbose())std::cout << "Having opened file " << filename << std::endl;
      
  }

  template <typename NumericType>
  inline
  bool XMLParser<NumericType>::initialize()
  {
        //we start here
      _reaction_block = _doc->FirstChildElement("ctml");
      if (!_reaction_block) 
        {
          std::cerr << "ERROR:  no <ctml> tag found in input file"
                    << std::endl;
          antioch_error();
        }

      _species_block = _reaction_block->FirstChildElement(_map.at(ParsingKey::PHASE_BLOCK).c_str());
      if(_species_block)
      {
          _species_block = _species_block->FirstChildElement(_map.at(ParsingKey::SPECIES_SET).c_str());
      }
      _thermo_block = _reaction_block->FirstChildElement(_map.at(ParsingKey::THERMO).c_str());
      _reaction_block = _reaction_block->FirstChildElement(_map.at(ParsingKey::REACTION_DATA).c_str());

      _reaction = NULL;
      _rate_constant = NULL;

      return _reaction_block;
  }

  template <typename NumericType>
  inline
  XMLParser<NumericType>::~XMLParser()
  {
     delete _doc;
     return;
  }

  template <typename NumericType>
  inline
  const std::vector<std::string> XMLParser<NumericType>::species_list() const
  {
      std::vector<std::string> molecules;

      if(_species_block)
      {
         SplitString(std::string(_species_block->GetText())," ",molecules,false);
      }

      return molecules;
  }

  template <typename NumericType>
  inline
  bool XMLParser<NumericType>::reaction()
  {
      antioch_assert(_reaction_block);
      _reaction = (_reaction)?
                        _reaction->NextSiblingElement(_map.at(ParsingKey::REACTION).c_str()):
                        _reaction_block->FirstChildElement(_map.at(ParsingKey::REACTION).c_str());

      _rate_constant = NULL;

      return _reaction;
  }

  template <typename NumericType>
  inline
  bool XMLParser<NumericType>::rate_constant(const std::string & kinetics_model)
  {
      if(_reaction)
      {
        if(_rate_constant)
        {
           _rate_constant = _rate_constant->NextSiblingElement(kinetics_model.c_str());
        }else
        {
            antioch_assert(_reaction->FirstChildElement(_map.at(ParsingKey::KINETICS_MODEL).c_str()));
            _rate_constant = _reaction->FirstChildElement(_map.at(ParsingKey::KINETICS_MODEL).c_str())->FirstChildElement(kinetics_model.c_str());
        }
      }else
      {
         _rate_constant = NULL;
      }

      return _rate_constant;
  }

  template <typename NumericType>
  inline
  bool XMLParser<NumericType>::Troe()
  {
     if(_rate_constant)
     {
         _Troe = _rate_constant->FirstChildElement(_map[ParsingKey::TROE_FALLOFF].c_str());
     }else
     {
        _Troe = NULL;
     }

     return _Troe;
  }

  template <typename NumericType>
  inline
  const std::string XMLParser<NumericType>::reaction_id() const
  {
    std::stringstream id;
    id << _reaction->IntAttribute(_map.at(ParsingKey::ID).c_str());
    return id.str();
  }

  template <typename NumericType>
  inline
  const std::string XMLParser<NumericType>::reaction_equation() const
  {
     return _reaction->FirstChildElement(_map.at(ParsingKey::EQUATION).c_str())->GetText();
  }

  template <typename NumericType>
  inline
  const std::string XMLParser<NumericType>::reaction_chemical_process() const
  {
    const char * chem_proc = _reaction->Attribute(_map.at(ParsingKey::CHEMICAL_PROCESS).c_str());

    return (chem_proc)?
                  std::string(chem_proc):
                  std::string();
  }

  template <typename NumericType>
  inline
  bool XMLParser<NumericType>::reaction_reversible() const
  {
     return (_reaction->Attribute(_map.at(ParsingKey::REVERSIBLE).c_str()))?
                      (std::string(_reaction->Attribute(_map.at(ParsingKey::REVERSIBLE).c_str())) == std::string("no"))?false:true //explicit
                      :
                      true; //default
  }

  template <typename NumericType>
  inline
  const std::string XMLParser<NumericType>::reaction_kinetics_model(const std::vector<std::string> &kinetics_models) const
  {
     unsigned int imod(0);
     tinyxml2::XMLElement * rate_constant = _reaction->FirstChildElement(_map.at(ParsingKey::KINETICS_MODEL).c_str())->FirstChildElement(kinetics_models[imod].c_str());
     while(!rate_constant)
     {
       if(imod == kinetics_models.size() - 1)
       {
                std::cerr << "Could not find a suitable kinetics model.\n"
                          << "Implemented kinetics models are:\n";

                for(unsigned int m = 0; m < kinetics_models.size(); m++)
                std::cerr << "  " << kinetics_models[m] << "\n";

                std::cerr << "See Antioch documentation for more details."
                          << std::endl;
                antioch_not_implemented();
       }
       imod++;
       rate_constant = _reaction->FirstChildElement(_map.at(ParsingKey::KINETICS_MODEL).c_str())->FirstChildElement(kinetics_models[imod].c_str());
     }

     return kinetics_models[imod];
  }

  template <typename NumericType>
  inline
  bool XMLParser<NumericType>::reactants_pairs(std::vector<std::pair<std::string,int> > & reactants_pair) const
  {
     tinyxml2::XMLElement* reactants = _reaction->FirstChildElement(_map.at(ParsingKey::REACTANTS).c_str());
     return this->molecules_pairs(reactants, reactants_pair);
  }

  template <typename NumericType>
  inline
  bool XMLParser<NumericType>::products_pairs(std::vector<std::pair<std::string,int> > & products_pair) const
  {
     tinyxml2::XMLElement* products = _reaction->FirstChildElement(_map.at(ParsingKey::PRODUCTS).c_str());
     return this->molecules_pairs(products, products_pair);
  }

  template <typename NumericType>
  inline
  bool XMLParser<NumericType>::molecules_pairs(tinyxml2::XMLElement * molecules, std::vector<std::pair<std::string,int> > & molecules_pairs) const
  {
     bool out(true);
     if(molecules)
     {

       std::vector<std::string> mol_pairs;
     
       // Split the reactant string on whitespace. If no entries were found,
       // there is no whitespace - and assume then only one reactant is listed.
       if( !SplitString(std::string(molecules->GetText()),
                        " ",
                        mol_pairs,
                        /* include_empties = */ false)     )
         {
            mol_pairs.push_back(molecules->GetText());
         }

        for( unsigned int p=0; p < mol_pairs.size(); p++ )
          {
             std::pair<std::string,int> pair( split_string_int_on_colon(mol_pairs[p]) );

             molecules_pairs.push_back(pair);
          }
      }else
      {
         out = false;
      }

      return out;
  }

  template <typename NumericType>
  inline
  bool XMLParser<NumericType>::is_k0(unsigned int nrc, const std::string & kin_model) const
  {
      bool k0(false);
      if(_rate_constant->Attribute(_map.at(ParsingKey::FALLOFF_LOW_NAME).c_str()))
      {
         if(std::string(_rate_constant->Attribute(_map.at(ParsingKey::FALLOFF_LOW_NAME).c_str())) == _map.at(ParsingKey::FALLOFF_LOW))k0 = true;
      }else if(nrc == 0) // if we're indeed at the first reading
      {
         antioch_assert(_rate_constant->NextSiblingElement(kin_model.c_str()));
         if(!_rate_constant->NextSiblingElement(kin_model.c_str())->Attribute(_map.at(ParsingKey::FALLOFF_LOW_NAME).c_str())) // and the next doesn't have a name
         {
               k0 = true;
         }else
         {
             if(std::string(_rate_constant->NextSiblingElement(kin_model.c_str())->Attribute(_map.at(ParsingKey::FALLOFF_LOW_NAME).c_str())) == _map.at(ParsingKey::FALLOFF_LOW))k0 = false; 
         }
      }
      return k0;
  }

  template <typename NumericType>
  inline
  unsigned int XMLParser<NumericType>::where_is_k0(const std::string & kin_model) const
  {
      antioch_assert(!_rate_constant); //should be done exterior to rate constant block
      antioch_assert(_reaction);       //should be done interior to reaction block

      tinyxml2::XMLElement * rate_constant = _reaction->FirstChildElement(_map.at(ParsingKey::KINETICS_MODEL).c_str());
      antioch_assert(rate_constant);
      rate_constant = rate_constant->FirstChildElement(kin_model.c_str());
      unsigned int k0(0);
      if(rate_constant->NextSiblingElement()->Attribute(_map.at(ParsingKey::FALLOFF_LOW_NAME).c_str()))
      {
        if(std::string(rate_constant->NextSiblingElement()->Attribute(_map.at(ParsingKey::FALLOFF_LOW_NAME).c_str())) == _map.at(ParsingKey::FALLOFF_LOW))k0=1;
      }

      return k0;
  }

  template <typename NumericType>
  inline
  bool XMLParser<NumericType>::get_parameter(const tinyxml2::XMLElement * ptr, const std::string & par, NumericType & par_value, std::string & par_unit) const
  {
     antioch_assert(ptr);

     bool out(false);
     par_unit.clear();
     if(ptr->FirstChildElement(par.c_str()))
     {
        par_value = std::atof(ptr->FirstChildElement(par.c_str())->GetText());
        if(ptr->FirstChildElement(par.c_str())->Attribute(_map.at(ParsingKey::UNIT).c_str()))
            par_unit = ptr->FirstChildElement(par.c_str())->Attribute(_map.at(ParsingKey::UNIT).c_str());
        out = true;
     }

     return out;
  }

  template <typename NumericType>
  inline
  bool XMLParser<NumericType>::get_parameter(const tinyxml2::XMLElement * ptr, const std::string & par, std::vector<NumericType> & par_values, std::string & par_unit) const
  {
     antioch_assert(ptr);

     bool out(false);
     par_unit.clear();
     if(ptr->FirstChildElement(par.c_str()))
     {
        std::vector<std::string> values;
        if(!SplitString(ptr->FirstChildElement(par.c_str())->GetText()," ",values,false))
            values.push_back(ptr->FirstChildElement(par.c_str())->GetText());

        par_values.resize(values.size());
        for(unsigned int i = 0; i < values.size(); i++)
        {
          par_values[i] =  std::atof(values[i].c_str());
        }
        if(ptr->FirstChildElement(par.c_str())->Attribute(_map.at(ParsingKey::UNIT).c_str()))
            par_unit = ptr->FirstChildElement(par.c_str())->Attribute(_map.at(ParsingKey::UNIT).c_str());
        out = true;
     }

     return out;
  }

  template <typename NumericType>
  inline
  bool XMLParser<NumericType>::rate_constant_preexponential_parameter(NumericType & A, std::string & A_unit, std::string & def_unit) const
  {
      def_unit = _default_unit.at(ParsingKey::PREEXP);
      return this->get_parameter(_rate_constant,_map.at(ParsingKey::PREEXP).c_str(),A,A_unit);
  }


  template <typename NumericType>
  inline
  bool XMLParser<NumericType>::rate_constant_power_parameter(NumericType & b, std::string & b_unit, std::string & def_unit) const
  {
      def_unit = _default_unit.at(ParsingKey::POWER);
      return this->get_parameter(_rate_constant,_map.at(ParsingKey::POWER).c_str(),b,b_unit);
  }

  template <typename NumericType>
  inline
  bool XMLParser<NumericType>::rate_constant_activation_energy_parameter(NumericType & Ea, std::string & Ea_unit, std::string & def_unit) const
  {
      def_unit = _default_unit.at(ParsingKey::ACTIVATION_ENERGY);
      return this->get_parameter(_rate_constant,_map.at(ParsingKey::ACTIVATION_ENERGY).c_str(),Ea,Ea_unit);
  }

  template <typename NumericType>
  inline
  bool XMLParser<NumericType>::rate_constant_Berthelot_coefficient_parameter(NumericType & D, std::string & D_unit, std::string & def_unit) const
  {
      def_unit = _default_unit.at(ParsingKey::BERTHELOT_COEFFICIENT);
      return this->get_parameter(_rate_constant,_map.at(ParsingKey::BERTHELOT_COEFFICIENT).c_str(),D,D_unit);
  }

  template <typename NumericType>
  inline
  bool XMLParser<NumericType>::rate_constant_lambda_parameter(std::vector<NumericType> & lambda, std::string & lambda_unit, std::string & def_unit) const
  {
      def_unit = _default_unit.at(ParsingKey::HV_LAMBDA);
      return this->get_parameter(_rate_constant,_map.at(ParsingKey::HV_LAMBDA).c_str(),lambda,lambda_unit);
  }

  template <typename NumericType>
  inline
  bool XMLParser<NumericType>::rate_constant_cross_section_parameter(std::vector<NumericType> & sigma, std::string & sigma_unit, std::string & def_unit) const
  {
      def_unit = _default_unit.at(ParsingKey::HV_CROSS_SECTION);
      return this->get_parameter(_rate_constant,_map.at(ParsingKey::HV_CROSS_SECTION).c_str(),sigma,sigma_unit);
  }

  template <typename NumericType>
  inline
  bool XMLParser<NumericType>::rate_constant_Tref_parameter(NumericType & Tref, std::string & Tref_unit, std::string & def_unit) const
  {
      def_unit = _default_unit.at(ParsingKey::TREF);
      return this->get_parameter(_rate_constant,_map.at(ParsingKey::TREF).c_str(),Tref,Tref_unit);
  }

  template <typename NumericType>
  inline
  bool XMLParser<NumericType>::verify_Kooij_in_place_of_Arrhenius() const
  {
     bool out(false);
     tinyxml2::XMLElement * rate_constant = _reaction->FirstChildElement(_map.at(ParsingKey::KINETICS_MODEL).c_str());
     antioch_assert(rate_constant->FirstChildElement("Arrhenius"));
     rate_constant = rate_constant->FirstChildElement("Arrhenius");
     if(rate_constant->FirstChildElement(_map.at(ParsingKey::POWER).c_str()))
     {
        if(std::atof(rate_constant->FirstChildElement(_map.at(ParsingKey::POWER).c_str())->GetText()) != 0.) //not a very good test
                out = true;
     }
     
     return out;
  }

  template <typename NumericType>
  inline
  bool XMLParser<NumericType>::efficiencies(std::vector<std::pair<std::string,NumericType> > & par_values) const
  {
     bool out = false;
     if(_reaction)
     {
       tinyxml2::XMLElement * rate_constant = _reaction->FirstChildElement(_map.at(ParsingKey::KINETICS_MODEL).c_str());
       if(rate_constant)
       {
          if(rate_constant->FirstChildElement(_map.at(ParsingKey::EFFICIENCY).c_str()))
          {
            std::vector<std::string> values;
            SplitString(std::string((rate_constant->FirstChildElement(_map.at(ParsingKey::EFFICIENCY).c_str())->GetText())?rate_constant->FirstChildElement(_map.at(ParsingKey::EFFICIENCY).c_str())->GetText():""),
                                     " ",values,false);
            for(unsigned int i = 0; i < values.size(); i++)
            {
               par_values.push_back(split_string_double_on_colon (values[i]));
            }
            out = true;
          }
        }
     }
     return out;
  }

  template <typename NumericType>
  inline
  bool XMLParser<NumericType>::Troe_alpha_parameter(NumericType & alpha, std::string & alpha_unit, std::string & def_unit) const
  {
      def_unit = _default_unit.at(ParsingKey::TROE_F_ALPHA);
      return this->get_parameter(_Troe,_map.at(ParsingKey::TROE_F_ALPHA),alpha,alpha_unit);
  }

  template <typename NumericType>
  inline
  bool XMLParser<NumericType>::Troe_T1_parameter(NumericType & T1, std::string & T1_unit, std::string & def_unit) const
  {
      def_unit = _default_unit.at(ParsingKey::TROE_F_TS);
      return this->get_parameter(_Troe,_map.at(ParsingKey::TROE_F_TS),T1,T1_unit);
  }

  template <typename NumericType>
  inline
  bool XMLParser<NumericType>::Troe_T2_parameter(NumericType & T2, std::string & T2_unit, std::string & def_unit) const
  {
      def_unit = _default_unit.at(ParsingKey::TROE_F_TSS);
      return this->get_parameter(_Troe,_map.at(ParsingKey::TROE_F_TSS),T2,T2_unit);
  }

  template <typename NumericType>
  inline
  bool XMLParser<NumericType>::Troe_T3_parameter(NumericType & T3, std::string & T3_unit, std::string & def_unit) const
  {
      def_unit = _default_unit.at(ParsingKey::TROE_F_TSSS);
      return this->get_parameter(_Troe,_map.at(ParsingKey::TROE_F_TSSS),T3,T3_unit);
  }

<<<<<<< HEAD
  template <typename NumericType>
  inline
  void XMLParser<NumericType>::read_chemical_species(ChemicalMixture<NumericType> & chem_mixture)
  {
      std::cerr << "This method is not available with a XML parser.\n"
                << "No format has been defined yet.  Maybe contribute?\n"
                << "https://github.com/libantioch/antioch" << std::endl;
      return;
  }

  template <typename NumericType>
  inline
  void XMLParser<NumericType>::read_vibrational_data(ChemicalMixture<NumericType> & chem_mixture)
  {
      std::cerr << "This method is not available with a XML parser.\n"
                << "No format has been defined yet.  Maybe contribute?\n"
                << "https://github.com/libantioch/antioch" << std::endl;
      return;
  }

  template <typename NumericType>
  inline
  void XMLParser<NumericType>::read_electronic_data(ChemicalMixture<NumericType> & chem_mixture)
  {
      std::cerr << "This method is not available with a XML parser.\n"
                << "No format has been defined yet.  Maybe contribute?\n"
                << "https://github.com/libantioch/antioch" << std::endl;
      return;
  }

  template <typename NumericType>
  template <typename CurveType>
  inline
  void XMLParser<NumericType>::read_thermodynamic_data(NASAThermoMixture<NumericType, CurveType >& thermo)
  {
     if(!_thermo_block)
     {
        std::cerr << "No thermodynamics data found!" << std::endl;
        antioch_error();
     }

        // just a temp value to compare NumericType
     const NumericType tol = std::numeric_limits<NumericType>::epsilon() * 10.;

     const ChemicalMixture<NumericType> & chem_mixture = thermo.chemical_mixture();
     for(unsigned int s = 0; s < chem_mixture->n_species(); s++)
     {
        std::string name = chem_mixture.species_name_map().at(s);
        tinyxml2::XMLElement * spec = _thermo_block->FirstChildElement(name.c_str());
        if(!spec)
        {
           std::cerr << "Species " << name << " has not been found" << std::endl;
        }else
        {
          // temp containers
           std::vector<NumericType> temps;
           std::vector<NumericType> values;

         // xml place
           tinyxml2::XMLElement * nasa = spec->FirstChildElement("NASA");
         // temperature
           temps.push_back(std::atof(nasa->Attribute("Tmin")));
           temps.push_back(std::atof(nasa->Attribute("Tmax")));

         // now coefs
           std::vector<std::string> coefs_str;
           SplitString(std::string(nasa->GetText())," ",coefs_str,false);
           for(unsigned int d = 0; d < coefs_str.size(); d++)
               values.push_back(std::atof(coefs_str[d].c_str()));
        // looping
           while(nasa->NextSiblingElement("NASA"))
           {
             nasa = nasa->NextSiblingElement("NASA");
              // temperatures, only Tmax as Tmin is suppose to be last Tmax
             temps.push_back(std::atof(nasa->Attribute("Tmax")));

              // now coefs
             SplitString(std::string(nasa->GetText())," ",coefs_str,false);
             for(unsigned int d = 0; d < coefs_str.size(); d++)
                 values.push_back(std::atof(coefs_str[d].c_str()));

             // checking this Tmin = last Tmax thing
             if(std::abs(NumericType(std::atof(nasa->Attribute("Tmin"))) - temps[temps.size() - 2] )/temps[temps.size() - 2] > tol)
             {
                std::cerr << "No temperature connection between intervals in xml file description"
                          << std::endl;
                antioch_error();
             }
           }

           thermo.add_curve_fit(name, values, temps);
        }
     }


  }


=======
>>>>>>> 9291e839
}//end namespace Antioch

#endif<|MERGE_RESOLUTION|>--- conflicted
+++ resolved
@@ -30,6 +30,8 @@
 #include "antioch/string_utils.h"
 #include "antioch/parser_base.h"
 #include "antioch/parsing_enum.h"
+#include "antioch/cea_curve_fit.h" // because not templated, therefore should be entirely known
+#include "antioch/nasa_curve_fit.h" // because not templated, therefore should be entirely known
 
 //XML
 #include "antioch/tinyxml2_imp.h"
@@ -39,6 +41,7 @@
 #include <string>
 #include <vector>
 #include <map>
+#include <limits> 
 
 namespace Antioch{
 
@@ -46,10 +49,19 @@
   template <typename CoeffType>
   class ChemicalMixture;
 
-<<<<<<< HEAD
   template <typename NumericType, typename CurveType>
   class NASAThermoMixture;
-=======
+
+  template <typename NumericType>
+  class NASA7CurveFit;
+
+  template <typename NumericType>
+  class NASA9CurveFit;
+
+  // backward compatibility
+  template <typename NumericType>
+  class CEACurveFit;
+
   /*!\class XMLParser
 
      Nothing is stored, this parser is based on the tinyxml2
@@ -63,8 +75,6 @@
        -   cross-section typically in cm2/nm, 
        -   lambda typically in nm, 
    */
->>>>>>> 9291e839
-
   template <typename NumericType = double>
   class XMLParser: public ParserBase<NumericType>
   {
@@ -80,7 +90,7 @@
 
 /// species
         //! reads the species set
-        const std::vector<std::string> species_list() const;
+        const std::vector<std::string> species_list() ;
 
         // reads the mandatory data, not valid yet in xml
 //        void read_chemical_species(ChemicalMixture<NumericType> & chem_mixture);
@@ -93,9 +103,18 @@
 
 ////////////////// thermo
 
-        //! reads the thermo, NASA generalist
-        template <typename CurveType>
-        void read_thermodynamic_data(NASAThermoMixture<NumericType, CurveType >& thermo);
+//global overload
+        //! reads the thermo, NASA generalist, no templates for virtual
+        void read_thermodynamic_data(NASAThermoMixture<NumericType, NASA7CurveFit<NumericType> >& thermo)
+                {this->read_thermodynamic_data_root(thermo);}
+
+        //! reads the thermo, NASA generalist, no templates for virtual
+        void read_thermodynamic_data(NASAThermoMixture<NumericType, NASA9CurveFit<NumericType> >& thermo)
+                {this->read_thermodynamic_data_root(thermo);}
+
+        //! reads the thermo, NASA generalist, no templates for virtual
+        void read_thermodynamic_data(NASAThermoMixture<NumericType, CEACurveFit<NumericType> >& thermo)  
+                {this->read_thermodynamic_data_root(thermo);}
 
 /// reaction
 
@@ -175,6 +194,10 @@
          bool Troe_T3_parameter(   NumericType & T3,    std::string & T3_unit,    std::string & def_unit) const;
 
         private:
+
+         //! reads the thermo, NASA generalist
+         template <typename CurveType>
+         void read_thermodynamic_data_root(NASAThermoMixture<NumericType, CurveType >& thermo);
 
          /*! return pairs of molecules and stoichiometric coefficients*/
          bool molecules_pairs(tinyxml2::XMLElement * molecules, std::vector<std::pair<std::string,int> > & products_pair) const;
@@ -348,7 +371,7 @@
 
   template <typename NumericType>
   inline
-  const std::vector<std::string> XMLParser<NumericType>::species_list() const
+  const std::vector<std::string> XMLParser<NumericType>::species_list()
   {
       std::vector<std::string> molecules;
 
@@ -744,41 +767,11 @@
       return this->get_parameter(_Troe,_map.at(ParsingKey::TROE_F_TSSS),T3,T3_unit);
   }
 
-<<<<<<< HEAD
-  template <typename NumericType>
-  inline
-  void XMLParser<NumericType>::read_chemical_species(ChemicalMixture<NumericType> & chem_mixture)
-  {
-      std::cerr << "This method is not available with a XML parser.\n"
-                << "No format has been defined yet.  Maybe contribute?\n"
-                << "https://github.com/libantioch/antioch" << std::endl;
-      return;
-  }
-
-  template <typename NumericType>
-  inline
-  void XMLParser<NumericType>::read_vibrational_data(ChemicalMixture<NumericType> & chem_mixture)
-  {
-      std::cerr << "This method is not available with a XML parser.\n"
-                << "No format has been defined yet.  Maybe contribute?\n"
-                << "https://github.com/libantioch/antioch" << std::endl;
-      return;
-  }
-
-  template <typename NumericType>
-  inline
-  void XMLParser<NumericType>::read_electronic_data(ChemicalMixture<NumericType> & chem_mixture)
-  {
-      std::cerr << "This method is not available with a XML parser.\n"
-                << "No format has been defined yet.  Maybe contribute?\n"
-                << "https://github.com/libantioch/antioch" << std::endl;
-      return;
-  }
 
   template <typename NumericType>
   template <typename CurveType>
   inline
-  void XMLParser<NumericType>::read_thermodynamic_data(NASAThermoMixture<NumericType, CurveType >& thermo)
+  void XMLParser<NumericType>::read_thermodynamic_data_root(NASAThermoMixture<NumericType, CurveType >& thermo)
   {
      if(!_thermo_block)
      {
@@ -790,9 +783,9 @@
      const NumericType tol = std::numeric_limits<NumericType>::epsilon() * 10.;
 
      const ChemicalMixture<NumericType> & chem_mixture = thermo.chemical_mixture();
-     for(unsigned int s = 0; s < chem_mixture->n_species(); s++)
-     {
-        std::string name = chem_mixture.species_name_map().at(s);
+     for(unsigned int s = 0; s < chem_mixture.n_species(); s++)
+     {
+        std::string name = chem_mixture.species_inverse_name_map().at(s);
         tinyxml2::XMLElement * spec = _thermo_block->FirstChildElement(name.c_str());
         if(!spec)
         {
@@ -842,9 +835,6 @@
 
   }
 
-
-=======
->>>>>>> 9291e839
 }//end namespace Antioch
 
 #endif