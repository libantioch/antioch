--- conflicted
+++ resolved
@@ -345,14 +345,10 @@
 
 // thermal conduction
     for(unsigned int s = 0; s < _transport_mixture.n_species(); s++)
-<<<<<<< HEAD
-         _thermal_conduction_set(s,mu[s],Ds[s][s],cond,n_molar_mixture * _transport_mixture.chemical_mixture().M(s),k[s]);
-=======
     {
       _diffusion_set(s,T,n_molar_mixture,Ds[s][s]);
       _thermal_conduction_set(s,mu[s],Ds[s][s],T,n_molar_mixture * _transport_mixture.chemical_mixture().M(s),k[s]);
     }
->>>>>>> ad16cbab
 
 // diffusion comes last
     for(unsigned int s = 0; s < _transport_mixture.n_species(); s++)
