--- conflicted
+++ resolved
@@ -129,14 +129,14 @@
        *        Stockmayer potential (no unit)
        */
       template <typename StateType>
-      ANTIOCH_AUTO(StateType) 
+      ANTIOCH_AUTO(StateType)
       viscosity(const StateType &T) const
       ANTIOCH_AUTOFUNC(StateType,    _a   // 5 / 16 * sqrt(pi * Boltzmann_constant * mass) / ( pi * sigma * sigma )
                                        * _interp.interpolated_value(T)    // sqrt(T) / Omega<(2,2)>(T*)
                       )
 
       template <typename StateType>
-      ANTIOCH_AUTO(StateType) 
+      ANTIOCH_AUTO(StateType)
       derivative(const StateType &T) const
       ANTIOCH_AUTOFUNC(StateType,  _a * _interp.dinterp_dx(T) )
 
@@ -151,22 +151,6 @@
       //!\return the value of the reduced dipole moment
       const CoeffType & delta_star() const;
 
-<<<<<<< HEAD
-      //! Formatted print.
-      friend std::ostream& operator<<(std::ostream& os, const KineticsTheoryViscosity& mu)
-      {
-        mu.print(os);
-        return os;
-      }
-      
-        //! Stockmayer interpolation, checking temperature version
-      template <typename StateType>
-      void build_interpolation(const StateType & T);
-
-    private:
-
-        //! Stockmayer interpolation, no temperature check
-=======
     //! Friend base class so we can make implementation protected
     friend class SpeciesViscosityBase<KineticsTheoryViscosity<CoeffType,Interpolator>,CoeffType>;
 
@@ -181,9 +165,10 @@
 
       void print_impl(std::ostream& os) const;
 
->>>>>>> 9de380e0
       void build_interpolation();
 
+    template <typename StateType>
+    void build_interpolation(const StateType& Tmax);
 
         //! building the spline
       void build_spline(const StockmayerPotential<CoeffType> & surface);
@@ -277,7 +262,7 @@
      build_spline(StockmayerPotential<CoeffType>());
   }
 
-   
+
   template <typename CoeffType, typename Interpolator>
   inline
   void KineticsTheoryViscosity<CoeffType,Interpolator>::build_spline(const StockmayerPotential<CoeffType> & surface)
@@ -287,7 +272,7 @@
      for(unsigned int iT = 0; iT < surface.log_temperature().size(); iT++)
      {
         Interpolator spline(surface.delta(),surface.omega_2_2()[iT]);
-        interp_surf[iT] = ant_sqrt(surface.temperature()[iT] * _LJ.depth()) / 
+        interp_surf[iT] = ant_sqrt(surface.temperature()[iT] * _LJ.depth()) /
                                 spline.interpolated_value(_delta_star); // splining sqrt(T) / Omega<(2,2)>(log(T*))
         rescaled_temp[iT] = surface.temperature()[iT] * _LJ.depth();
      }
@@ -305,13 +290,13 @@
      _dipole_moment = dipole_moment;
      _mass = mass;
      _delta_star = CoeffType(1e-7L) * ant_pow(Constants::light_celerity<CoeffType>(),2) * // * 1/(4*pi * eps_0) = 10^-7 * c^2
-                    ant_pow(_dipole_moment * Units<CoeffType>("D").get_SI_factor(),2) /             
+                    ant_pow(_dipole_moment * Units<CoeffType>("D").get_SI_factor(),2) /
                      ( _LJ.depth() * Constants::Boltzmann_constant<CoeffType>() * 2 * ant_pow(_LJ.diameter() * Units<CoeffType>("ang").get_SI_factor(),3) );
-           /* 5 / 16 * sqrt(pi * Boltzmann constant/pi) / (sigma^2) 
+           /* 5 / 16 * sqrt(pi * Boltzmann constant/pi) / (sigma^2)
                 ~ 10^-14 float can't take 10^-28 in sqrt*/
      _a = CoeffType(0.3125e-14L) * ant_sqrt(CoeffType(1e28) * Constants::Boltzmann_constant<CoeffType>() * _mass / Constants::pi<CoeffType>())
                 / (ant_pow(_LJ.diameter() * Units<CoeffType>("ang").get_SI_factor(),2));
-          
+
 
 //redefining collision integral
     this->build_interpolation();
