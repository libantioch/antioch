//-----------------------------------------------------------------------bl-
//--------------------------------------------------------------------------
//
// Antioch - A Gas Dynamics Thermochemistry Library
//
// Copyright (C) 2014 Paul T. Bauman, Benjamin S. Kirk, Sylvain Plessis,
//                    Roy H. Stonger
// Copyright (C) 2013 The PECOS Development Team
//
// This library is free software; you can redistribute it and/or
// modify it under the terms of the Version 2.1 GNU Lesser General
// Public License as published by the Free Software Foundation.
//
// This library is distributed in the hope that it will be useful,
// but WITHOUT ANY WARRANTY; without even the implied warranty of
// MERCHANTABILITY or FITNESS FOR A PARTICULAR PURPOSE. See the GNU
// Lesser General Public License for more details.
//
// You should have received a copy of the GNU Lesser General Public
// License along with this library; if not, write to the Free Software
// Foundation, Inc. 51 Franklin Street, Fifth Floor,
// Boston, MA  02110-1301  USA
//
//-----------------------------------------------------------------------el-
//
// $Id$
//
//--------------------------------------------------------------------------
//--------------------------------------------------------------------------

#ifndef ANTIOCH_ASSERTS_H
#define ANTIOCH_ASSERTS_H

// Antioch
#include "antioch/antioch_exceptions.h"
#include "antioch_config.h" // for ANTIOCH_HAVE_CXX11

// C++
#include <iostream>
#include <iomanip>

// Most of the following macros are "savagely copy and pasted from libMesh"
// then modified to avoid name collisions

#define antioch_here()     do { std::cerr << __FILE__ << ", line " << __LINE__ << ", compiled " << __DATE__ << " at " << __TIME__ << std::endl; } while (0)

// The antioch_assert() macro acts like C's assert(), but throws a
// antioch_error() (including stack trace, etc) instead of just exiting

// When not debugging, we don't test any asserts
#ifdef NDEBUG
#define antioch_assert(asserted)  ((void) 0)
#define antioch_assert_msg(asserted, msg)  ((void) 0)
#define antioch_assert_equal_to(expr1,expr2)  ((void) 0)
#define antioch_assert_not_equal_to(expr1,expr2)  ((void) 0)
#define antioch_assert_less(expr1,expr2)  ((void) 0)
#define antioch_assert_greater(expr1,expr2)  ((void) 0)
#define antioch_assert_less_equal(expr1,expr2)  ((void) 0)
#define antioch_assert_greater_equal(expr1,expr2)  ((void) 0)
#else

#define antioch_assert(asserted)  do { if (!(asserted)) { std::cerr << "Assertion `" #asserted "' failed." << std::endl; antioch_error(); } } while(0)

// When using C++11, we can test asserts comparing two different types
// robustly
// #if __cplusplus > 199711L // http://gcc.gnu.org/bugzilla/show_bug.cgi?id=1773
#ifdef ANTIOCH_HAVE_CXX11
#define antioch_assert_equal_to(expr1,expr2)  do { typedef decltype(expr1) type1; typedef decltype(expr2) type2; if (!((expr1 == static_cast<type1>(expr2)) && static_cast<type2>(expr1) == expr2)) { std::cerr << "Assertion `" #expr1 " == " #expr2 "' failed.\n" #expr1 " = " << (expr1) << "\n" #expr2 " = " << (expr2) << std::endl; antioch_error(); } } while(0)
#define antioch_assert_not_equal_to(expr1,expr2)  do { typedef decltype(expr1) type1; typedef decltype(expr2) type2; if (!((expr1 != static_cast<type1>(expr2)) && (static_cast<type2>(expr1) != expr2))) { std::cerr << "Assertion `" #expr1 " != " #expr2 "' failed.\n" #expr1 " = " << (expr1) << "\n" #expr2 " = " << (expr2) << std::endl; antioch_error(); } } while(0)
#define antioch_assert_less(expr1,expr2)  do { typedef decltype(expr1) type1; typedef decltype(expr2) type2; if (!((static_cast<type2>(expr1) < expr2) && (expr1 < static_cast<type1>(expr2)))) { std::cerr << "Assertion `" #expr1 " < " #expr2 "' failed.\n" #expr1 " = " << (expr1) << "\n" #expr2 " = " << (expr2) << std::endl; antioch_error(); } } while(0)
#define antioch_assert_greater(expr1,expr2)  do { typedef decltype(expr1) type1; typedef decltype(expr2) type2; if (!((static_cast<type2>(expr1) > expr2) && (expr1 > static_cast<type1>(expr2)))) { std::cerr << "Assertion `" #expr1 " > " #expr2 "' failed.\n" #expr1 " = " << (expr1) << "\n" #expr2 " = " << (expr2) << std::endl; antioch_error(); } } while(0)
#define antioch_assert_less_equal(expr1,expr2)  do { typedef decltype(expr1) type1; typedef decltype(expr2) type2; if (!((static_cast<type2>(expr1) <= expr2) && (expr1 <= static_cast<type1>(expr2)))) { std::cerr << "Assertion `" #expr1 " <= " #expr2 "' failed.\n" #expr1 " = " << (expr1) << "\n" #expr2 " = " << (expr2) << std::endl; antioch_error(); } } while(0)
#define antioch_assert_greater_equal(expr1,expr2)  do { typedef decltype(expr1) type1; typedef decltype(expr2) type2; if (!((static_cast<type2>(expr1) >= expr2) && (expr1 >= static_cast<type1>(expr2)))) { std::cerr << "Assertion `" #expr1 " >= " #expr2 "' failed.\n" #expr1 " = " << (expr1) << "\n" #expr2 " = " << (expr2) << std::endl; antioch_error(); } } while(0)

// When using C++98, we let the compiler pick the type conversion and
// hope for the best.
#else
#define antioch_assert_equal_to(expr1,expr2)  do { if (!(expr1 == expr2)) { std::cerr << "Assertion `" #expr1 " == " #expr2 "' failed.\n" #expr1 " = " << (expr1) << "\n" #expr2 " = " << (expr2) << std::endl; antioch_error(); } } while(0)
#define antioch_assert_not_equal_to(expr1,expr2)  do { if (!(expr1 != expr2)) { std::cerr << "Assertion `" #expr1 " != " #expr2 "' failed.\n" #expr1 " = " << (expr1) << "\n" #expr2 " = " << (expr2) << std::endl; antioch_error(); } } while(0)
#define antioch_assert_less(expr1,expr2)  do { if (!(expr1 < expr2)) { std::cerr << "Assertion `" #expr1 " < " #expr2 "' failed.\n" #expr1 " = " << (expr1) << "\n" #expr2 " = " << (expr2) << std::endl; antioch_error(); } } while(0)
#define antioch_assert_greater(expr1,expr2)  do { if (!(expr1 > expr2)) { std::cerr << "Assertion `" #expr1 " > " #expr2 "' failed.\n" #expr1 " = " << (expr1) << "\n" #expr2 " = " << (expr2) << std::endl; antioch_error(); } } while(0)
#define antioch_assert_less_equal(expr1,expr2)  do { if (!(expr1 <= expr2)) { std::cerr << "Assertion `" #expr1 " <= " #expr2 "' failed.\n" #expr1 " = " << (expr1) << "\n" #expr2 " = " << (expr2) << std::endl; antioch_error(); } } while(0)
#define antioch_assert_greater_equal(expr1,expr2)  do { if (!(expr1 >= expr2)) { std::cerr << "Assertion `" #expr1 " >= " #expr2 "' failed.\n" #expr1 " = " << (expr1) << "\n" #expr2 " = " << (expr2) << std::endl; antioch_error(); } } while(0)

#endif // C++11

#endif // NDEBUG


// The antioch_do_once macro helps us avoid redundant repeated
// repetitions of the same warning messages
#undef antioch_do_once
#define antioch_do_once(do_this)                \
  do {                                          \
    static bool did_this_already = false;       \
    if (!did_this_already) {                    \
      did_this_already = true;                  \
      do_this;                                  \
    } } while (0)


// Using cout for less redundancy in parallel
#define antioch_warning(message)                                        \
  antioch_do_once(std::cout << message                               \
                  << __FILE__ << ", line " << __LINE__ << ", compiled " << __DATE__ << " at " << __TIME__ << " ***" << std::endl;)


#define antioch_error()                    do { antioch_here(); ANTIOCH_THROW(Antioch::LogicError()); }              while(0)
#define antioch_not_implemented()          do { antioch_here(); ANTIOCH_THROW(Antioch::NotImplemented()); }          while(0)
#define antioch_file_error(filename)       do { antioch_here(); ANTIOCH_THROW(Antioch::FileError(filename)); }       while(0)
#define antioch_unit_error(description)    do { antioch_here(); ANTIOCH_THROW(Antioch::UnitError(description)); }    while(0)
#define antioch_parsing_error(description) do { antioch_here(); ANTIOCH_THROW(Antioch::ParsingError(description)); } while(0)

#define antioch_parameter_required(parameter,defaultpar) \
  antioch_warning("\n*** Warning, The parameter " << parameter << " is not provided\n" << "default parameter is " << defaultpar << std::endl)

#define antioch_unit_required(parameter,defaultunit) \
  antioch_warning("\n*** Warning, The parameter " << parameter << " is not given a unit\n" <<  "default unit given is " << defaultunit << std::endl)

// The antioch_deprecated macro warns that you are using obsoleted code
#define antioch_deprecated() \
  antioch_warning( "\n*** Warning, This code is deprecated, and likely to be removed in future library versions!\n")


// Just outputing to std::cerr
<<<<<<< HEAD
#define antioch_not_implemented_msg(errmsg) do {antioch_warning(errmsg); antioch_not_implemented();} while(0) 
=======
#define antioch_msg_error(errmsg)           do { std::cerr << errmsg << std::endl; }                   while(0)
#define antioch_not_implemented_msg(errmsg) do {antioch_msg_error(errmsg); antioch_not_implemented();} while(0)

// Encapsulate guarding static_assert until we require C++11
#ifdef ANTIOCH_HAVE_CXX_STATIC_ASSERT
#define antioch_static_assert(cond,errmsg) static_assert(cond,errmsg)
#else
#define antioch_static_assert(cond,errmsg) ((void) 0)
#endif


// Encapsulate guarding static_assert until we require C++11
// This one include a fallback to a runtime error.
#ifdef ANTIOCH_HAVE_CXX_STATIC_ASSERT
#define antioch_static_assert_runtime_fallback(cond,errmsg) static_assert( cond, errmsg )
#else
#define antioch_static_assert_runtime_fallback(cond,errmsg)     \
  if( !cond )                                                   \
    antioch_msg_error(errmsg)
#endif

>>>>>>> 9de380e0

#endif // ANTIOCH_ASSERTS_H<|MERGE_RESOLUTION|>--- conflicted
+++ resolved
@@ -123,9 +123,6 @@
 
 
 // Just outputing to std::cerr
-<<<<<<< HEAD
-#define antioch_not_implemented_msg(errmsg) do {antioch_warning(errmsg); antioch_not_implemented();} while(0) 
-=======
 #define antioch_msg_error(errmsg)           do { std::cerr << errmsg << std::endl; }                   while(0)
 #define antioch_not_implemented_msg(errmsg) do {antioch_msg_error(errmsg); antioch_not_implemented();} while(0)
 
@@ -147,6 +144,4 @@
     antioch_msg_error(errmsg)
 #endif
 
->>>>>>> 9de380e0
-
 #endif // ANTIOCH_ASSERTS_H