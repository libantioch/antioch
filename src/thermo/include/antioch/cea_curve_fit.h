//-----------------------------------------------------------------------bl-
//--------------------------------------------------------------------------
//
// Antioch - A Gas Dynamics Thermochemistry Library
//
// Copyright (C) 2014 Paul T. Bauman, Benjamin S. Kirk, Sylvain Plessis,
//                    Roy H. Stonger
// Copyright (C) 2013 The PECOS Development Team
//
// This library is free software; you can redistribute it and/or
// modify it under the terms of the Version 2.1 GNU Lesser General
// Public License as published by the Free Software Foundation.
//
// This library is distributed in the hope that it will be useful,
// but WITHOUT ANY WARRANTY; without even the implied warranty of
// MERCHANTABILITY or FITNESS FOR A PARTICULAR PURPOSE. See the GNU
// Lesser General Public License for more details.
//
// You should have received a copy of the GNU Lesser General Public
// License along with this library; if not, write to the Free Software
// Foundation, Inc. 51 Franklin Street, Fifth Floor,
// Boston, MA  02110-1301  USA
//
//-----------------------------------------------------------------------el-
//
// $Id$
//
//--------------------------------------------------------------------------
//--------------------------------------------------------------------------

#ifndef ANTIOCH_NASA9_CURVE_FIT_H
#define ANTIOCH_NASA9_CURVE_FIT_H

// Antioch
#include "antioch/antioch_asserts.h"
#include "antioch/metaprogramming_decl.h" // Antioch::rebind
#include "antioch/temp_cache.h" 

// C++
#include <vector>

namespace Antioch
{
  /*! \class NASA9CurveFit
   *
   *  This class stores the CEA polynomial fit to
   *  the thermodynamics quantities \f$\frac{C_p}{\mathrm{R}}\f$
   *  \f$\frac{h}{\mathrm{R}T}\f$ and \f$\frac{s}{\mathrm{R}T}\f$.
   *  This formulation requires nine coefficients, from \f$a_0\f$
   *  to \f$a_9\f$, \f$a_7\f$ is always equals to zero.
   *
   *  The temperature intervals are imposed as: 
   *   [200--1,000], [1,000--6,000], [6,000--20,000] K.
   *
   *  The equations are:
   *    \f[
   *       \frac{Cp}{\mathrm{R}} = \frac{a_0}{T^2} + \frac{a_1}{T} + a_2 + a_3 T +
   *                                a_4  T^2 + a_5 T^3 + a_6 T^4
   *    \f]
   *
   *    \f[
   *        \frac{h}{\mathrm{R}T} = -\frac{a_0}{T^2} + \frac{a_1}{T} \ln(T) 
   *                                + a2  + \frac{a_3}{2} T + \frac{a_4}{3} T^2 
   *                                + \frac{a_5}{4} T^3 + \frac{a_6}{5} T^4 
   *                                + \frac{a_8}{T}
   *    \f]
   *
   *    \f[
   *        \frac{s}{\mathrm{R}} = -\frac{a_0}{2T^2} - \frac{a_1}{T}
   *                                + a_2 \ln(T) + a_3 T + \frac{a_4}{2} T^2 
   *                                + \frac{a_5}{3} T^3 + \frac{a_6}{4} T^4 
   *                                + a_9
   *    \f]
   *
   */

  template<typename CoeffType=double>
  class NASA9CurveFit
  {
  public:
    
    NASA9CurveFit( const std::vector<CoeffType>& coeffs );
    ~NASA9CurveFit();

    //! The number of intervals for this NASA9 curve fit
    unsigned int n_intervals() const;

    //! The interval the input temperature lies in
    /*!
      @returns which curve fit interval the input temperature 
      lies in.  The NASA9 thermodynamic intervals are 
      [200-1,000], [1,000-6,000], [6,000-20,000] K
     */
    template <typename StateType>
    typename Antioch::rebind<StateType, unsigned int>::type
    interval(const StateType& T) const;

    /*!
      @returns the value \f$\frac{Cp}{\mathrm{R}}\f$
        \f[
<<<<<<< HEAD
	   \frac{Cp}{\mathrm{R}} = \frac{a_0}{T^2} + \frac{a_1}{T} + a_2 + a_3 T +
	                            a_4  T^2 + a_5 T^3 + a_6 T^4
=======
           \frac{Cp}{\mathrm{R}} = \frac{a_0}{T^2} + \frac{a_1}{T} + a_2 + a_3 T +
                                    a_4  T^2 + a_5 T^3 + a_6 T^4
>>>>>>> 9291e839
        \f]
     */
    template <typename StateType>
    const StateType cp_over_R (const TempCache<StateType> & cache) const;

    /*!
      @returns the value \f$\frac{h}{\mathrm{R}T}\f$
        \f[
            \frac{h}{\mathrm{R}T} = -\frac{a_0}{T^2} + \frac{a_1}{T} \ln(T) 
                                    + a2  + \frac{a_3}{2} T + \frac{a_4}{3} T^2 
                                    + \frac{a_5}{4} T^3 + \frac{a_6}{5} T^4 
                                    + \frac{a_8}{T}
        \f]
     */
    template <typename StateType>
    StateType h_over_RT( const TempCache<StateType>& cache) const;

    /*!
      @returns the value \f$\frac{s}{\mathrm{R}}\f$
        \f[
            \frac{s}{\mathrm{R}} = -\frac{a_0}{2T^2} - \frac{a_1}{T}
                                    + a_2 \ln(T) + a_3 T + \frac{a_4}{2} T^2 
                                    + \frac{a_5}{3} T^3 + \frac{a_6}{4} T^4 
                                    + a_9
        \f]
     */
    template <typename StateType>
    StateType s_over_R( const TempCache<StateType>& cache) const;

    /*!
      @returns the value \f$\frac{g}{\mathrm{R}T} = \frac{h}{\mathrm{R}T} - \frac{s}{R}\f$
        \f[
            \frac{g}{\mathrm{R}T} = -\frac{a_0}{2T^2} - \frac{a_1 + a_8}{T}
                                    + \frac{a_1}{T} \ln(T) - a2 \ln(T) 
                                    + (a_2 - a_9) - \frac{a_3}{2} T 
                                    - \frac{a_4}{6} T^2
                                    - \frac{a_5}{12} T^3 - \frac{a_6}{20} T^4 
        \f]
     */
    template <typename StateType>
    StateType h_RT_minus_s_R( const TempCache<StateType>& cache) const;

    /*!
      @returns the value \f$\frac{\partial\left(\frac{g}{\mathrm{R}T}\right)}\frac{\partial T} 
                            = \frac{\partial\left(\frac{h}{\mathrm{R}T} - \frac{s}{R}\right)}{\partial T}\f$
        \f[
            \frac{g}{\mathrm{R}T} =   \frac{a_0}{T^3} + \frac{a_1 + a_8}{T^2}
                                    + a_1 \ln(T) + a_1 - \frac{a2}{T}
                                    - \frac{a_3}{2} - \frac{a_4}{3} T
                                    - \frac{a_5}{4} T^2 - \frac{a_6}{5} T^3 
        \f]
     */
    template <typename StateType>
    StateType dh_RT_minus_s_R_dT( const TempCache<StateType>& cache) const;


    //! @returns a pointer to the coefficients in the interval specified.
    /*!   
      The NASA9-style equilibrium curve fits are defined in terms of
      _n_coeffs coefficients for each range fit.
    */
    const CoeffType* coefficients(const unsigned int interval) const;

  protected:

    //! The number of coefficients in each interval
    const unsigned int _n_coeffs;

    //! The coefficient data
    /*!
      The coeffcients are packed in linear ordering. That is,
      a0-a9 for the first interval, a0-a9 for the second interval,
      and so on.
     */
    const std::vector<CoeffType> _coefficients;

   private:
    // for compatibility with NASA, not used
<<<<<<< HEAD
    CEACurveFit( const std::vector<CoeffType>& coeffs, const std::vector<CoeffType> &temps );
=======
    NASA9CurveFit( const std::vector<CoeffType>& coeffs, const std::vector<CoeffType> &temps );
>>>>>>> 9291e839
  };


  /* ------------------------- Inline Functions -------------------------*/

  template<typename CoeffType>
  inline
  NASA9CurveFit<CoeffType>::NASA9CurveFit( const std::vector<CoeffType>& coeffs )
    : _n_coeffs(10),
      _coefficients(coeffs)
  {
    return;
  }


  template<typename CoeffType>
  inline
  NASA9CurveFit<CoeffType>::~NASA9CurveFit()
  {
    return;
  }


  template<typename CoeffType>
  template<typename StateType>
  inline
  typename Antioch::rebind<StateType, unsigned int>::type
  NASA9CurveFit<CoeffType>::interval(const StateType& T) const
  {
    typedef typename 
      Antioch::rebind<StateType, unsigned int>::type UIntType;
    UIntType interval;
    Antioch::zero_clone(interval, T);

    typedef typename Antioch::value_type<StateType>::type ScalarType;

    /* NASA9 thermodynamic intervals are:
       [200-1,000], [1,000-6,000], [6,000-20,000] K */
    interval = Antioch::if_else
      (T > ScalarType(6000.),
       Antioch::constant_clone(interval,2),
       UIntType
         (Antioch::if_else
            (T > ScalarType(1000.),
             Antioch::constant_clone(interval,1),
             Antioch::constant_clone(interval,0))));

    return interval;
  }


  template<typename CoeffType>
  inline
  unsigned int NASA9CurveFit<CoeffType>::n_intervals() const 
  { return _coefficients.size() / _n_coeffs; }


  template<typename CoeffType>
  inline
  const CoeffType* NASA9CurveFit<CoeffType>::coefficients(const unsigned int interval) const
  {
    antioch_assert_less( interval, this->n_intervals() );
    antioch_assert_less_equal( _n_coeffs*(interval+1), _coefficients.size() );
    
    return &_coefficients[_n_coeffs*interval];
  }

  template<typename CoeffType>
  template <typename StateType>
  inline
<<<<<<< HEAD
  const StateType CEACurveFit<CoeffType>::cp_over_R(const TempCache<StateType>& cache) const
=======
  const StateType NASA9CurveFit<CoeffType>::cp_over_R(const TempCache<StateType>& cache) const
>>>>>>> 9291e839
  {
    typedef typename
      Antioch::rebind<StateType, unsigned int>::type UIntType;
    const UIntType interval = this->interval(cache.T);
    const unsigned int begin_interval = Antioch::min(interval);
    const unsigned int end_interval = Antioch::max(interval)+1;
    
    // FIXME - this needs expression templates to be faster...

    StateType returnval = Antioch::zero_clone(cache.T);

    for (unsigned int i=begin_interval; i != end_interval; ++i)
      {
        const CoeffType * const a =
          this->coefficients(i);
<<<<<<< HEAD
	returnval = Antioch::if_else
	  (interval == i,
	   StateType(a[0]/cache.T2 + a[1]/cache.T + a[2] + a[3]*cache.T +
	             a[4]*cache.T2 + a[5]*cache.T3 + a[6]*cache.T4),
	   returnval);
=======
        returnval = Antioch::if_else
          (interval == i,
           StateType(a[0]/cache.T2 + a[1]/cache.T + a[2] + a[3]*cache.T +
                     a[4]*cache.T2 + a[5]*cache.T3 + a[6]*cache.T4),
           returnval);
>>>>>>> 9291e839
      }

    return returnval;
      
  }

  template<typename CoeffType>
  template<typename StateType>
  inline
<<<<<<< HEAD
  StateType CEACurveFit<CoeffType>::h_over_RT( const TempCache<StateType>& cache) const
=======
  StateType NASA9CurveFit<CoeffType>::h_over_RT( const TempCache<StateType>& cache) const
>>>>>>> 9291e839
  {
    typedef typename
      Antioch::rebind<StateType, unsigned int>::type UIntType;
    const UIntType interval = this->interval(cache.T);
    const unsigned int begin_interval = Antioch::min(interval);
    const unsigned int end_interval = Antioch::max(interval)+1;
    
    StateType returnval = Antioch::zero_clone(cache.T);

    for (unsigned int i=begin_interval; i != end_interval; ++i)
      {
         const CoeffType *a = this->coefficients(interval);
    
         /* h/RT = -a0*T^-2   + a1*T^-1*lnT + a2     + a3*T/2 + a4*T^2/3 + a5*T^3/4 + a6*T^4/5 + a8/T */
        returnval = Antioch::if_else
        ( interval == i,
           StateType( -a[0]/cache.T2 + a[1]*cache.lnT/cache.T + a[2] + 
                       a[3]*cache.T/2.0L + a[4]*cache.T2/3.0L + a[5]*cache.T3/4.0L +
                       a[6]*cache.T4/5.0L + a[8]/cache.T),
           returnval);
       }
       return returnval;
   }

  template<typename CoeffType>
  template<typename StateType>
  inline
<<<<<<< HEAD
  StateType CEACurveFit<CoeffType>::s_over_R( const TempCache<StateType>& cache) const
=======
  StateType NASA9CurveFit<CoeffType>::s_over_R( const TempCache<StateType>& cache) const
>>>>>>> 9291e839
  {
    typedef typename
      Antioch::rebind<StateType, unsigned int>::type UIntType;
    const UIntType interval = this->interval(cache.T);
    const unsigned int begin_interval = Antioch::min(interval);
    const unsigned int end_interval = Antioch::max(interval)+1;
    
    StateType returnval = Antioch::zero_clone(cache.T);

    for (unsigned int i=begin_interval; i != end_interval; ++i)
      {
         const CoeffType *a = this->coefficients(interval);
    
    /* s/R = -a0*T^-2/2 - a1*T^-1     + a2*lnT + a3*T   + a4*T^2/2 + a5*T^3/3 + a6*T^4/4 + a9 */
        returnval = Antioch::if_else
        ( interval == i,
           StateType( -a[0]/cache.T2/2.0 - a[1]/cache.T + a[2]*cache.lnT 
                      + a[3]*cache.T + a[4]*cache.T2/2.0 + a[5]*cache.T3/3.0 
                      + a[6]*cache.T4/4.0 + a[9]),
           returnval);
       }
       return returnval;
   }

  template<typename CoeffType>
  template<typename StateType>
  inline
  StateType
<<<<<<< HEAD
  CEACurveFit<CoeffType>::h_RT_minus_s_R( const TempCache<StateType>& cache) const
=======
  NASA9CurveFit<CoeffType>::h_RT_minus_s_R( const TempCache<StateType>& cache) const
>>>>>>> 9291e839
  {
    typedef typename
      Antioch::rebind<StateType, unsigned int>::type UIntType;
    const UIntType interval = this->interval(cache.T);
    const unsigned int begin_interval = Antioch::min(interval);
    const unsigned int end_interval = Antioch::max(interval)+1;
    
    StateType returnval = Antioch::zero_clone(cache.T);

    for (unsigned int i=begin_interval; i != end_interval; ++i)
      {
         const CoeffType *a = this->coefficients(interval);
    
    /* h/RT = -a[0]/T2    + a[1]*lnT/T + a[2]     + a[3]*T/2. + a[4]*T2/3. + a[5]*T3/4. + a[6]*T4/5. + a[8]/T,
       s/R  = -a[0]/T2/2. - a[1]/T     + a[2]*lnT + a[3]*T    + a[4]*T2/2. + a[5]*T3/3. + a[6]*T4/4. + a[9]   */
        returnval = Antioch::if_else
        ( interval == i,
<<<<<<< HEAD
	   StateType(-a[0]/cache.T2/2.0 + (a[1] + a[8])/cache.T +
		     a[1]*cache.lnT/cache.T - a[2]*cache.lnT + 
		     (a[2] - a[9]) - a[3]*cache.T/2.0 -
		     a[4]*cache.T2/6.0 - a[5]*cache.T3/12.0 -
		     a[6]*cache.T4/20.0),
=======
           StateType(-a[0]/cache.T2/2.0 + (a[1] + a[8])/cache.T +
                     a[1]*cache.lnT/cache.T - a[2]*cache.lnT + 
                     (a[2] - a[9]) - a[3]*cache.T/2.0 -
                     a[4]*cache.T2/6.0 - a[5]*cache.T3/12.0 -
                     a[6]*cache.T4/20.0),
>>>>>>> 9291e839
           returnval);
       }
       return returnval;
   }

   template <typename CoeffType>
   template <typename StateType>
   inline
<<<<<<< HEAD
   StateType CEACurveFit<CoeffType>::dh_RT_minus_s_R_dT( const TempCache<StateType>& cache) const
=======
   StateType NASA9CurveFit<CoeffType>::dh_RT_minus_s_R_dT( const TempCache<StateType>& cache) const
>>>>>>> 9291e839
   {
    typedef typename
      Antioch::rebind<StateType, unsigned int>::type UIntType;
    const UIntType interval = this->interval(cache.T);
    const unsigned int begin_interval = Antioch::min(interval);
    const unsigned int end_interval = Antioch::max(interval)+1;
    
    // FIXME - this needs expression templates to be faster...

    StateType returnval = Antioch::zero_clone(cache.T);

    /* h/RT = -a[0]/T2    + a[1]*lnT/T + a[2]     + a[3]*T/2. + a[4]*T2/3. + a[5]*T3/4. + a[6]*T4/5. + a[8]/T,
       s/R  = -a[0]/T2/2. - a[1]/T     + a[2]*lnT + a[3]*T    + a[4]*T2/2. + a[5]*T3/3. + a[6]*T4/4. + a[9]   */
    for (unsigned int i=begin_interval; i != end_interval; ++i)
      {
        const CoeffType * const a =
          this->coefficients(i);
<<<<<<< HEAD
	returnval = Antioch::if_else
	  (interval == i,
	   StateType(a[0]/cache.T3 - a[8]/cache.T2 -
		     a[1]*cache.lnT/cache.T2 - a[2]/cache.T -
		     a[3]/2.  - a[4]*cache.T/3. - a[5]*cache.T2/4. -
		     a[6]*cache.T3/5.),
	   returnval);
=======
        returnval = Antioch::if_else
          (interval == i,
           StateType(a[0]/cache.T3 - a[8]/cache.T2 -
                     a[1]*cache.lnT/cache.T2 - a[2]/cache.T -
                     a[3]/2.  - a[4]*cache.T/3. - a[5]*cache.T2/4. -
                     a[6]*cache.T3/5.),
           returnval);
>>>>>>> 9291e839
      }

    return returnval;
        
   }

<<<<<<< HEAD
=======

/*
    CEACurveFit is a synomym of NASA9CurveFit.

    Sylvain (06/02/2015 - european date format - dd/mm/yyyy):
    Food for the mind:
        the NASA7CurveFit has custom temperature
        ranges, while, as far as I know, the 
        9 coefficients form is solely encountered
        in the CEA program. This implementation
        acknowledge this and NASA9 and CEA are
        complete synomyms, there is no custom
        temperature ranges possible for them.

        As far as future developement goes, the
        question is ``will be want someday to
        pick that lock?''. The thing at stake here is
        the possible antioch_deprecated() in the
        CEA constructor. As of now, they're full
        synomyms, so an antioch_deprecated() should
        be in order, but I personnaly prefers more
        general things, specially if we can sort
        them out at compile time by template and
        metaprogramming shims. I'm all for it Paul
        is not, history shows I win if I find a
        real case where it's needed...

        So I'm choosing the middle ground: no
        antioch_deprecated() when they are
        full synomyms.
*/


  /*!\class CEACurveFit

     This is a synomym for NASA9CurveFit, the NASA9
     name ensures consistency with the NASA7 objects
     while the CEA name provides backward compatiblity
     and a more `physics-based' name.

     Note that as nothing happens in the destructor (and
     nothing should ever), no need to get virtual in NASA9.
  */
  template<typename CoeffType=double>
  class CEACurveFit:public NASA9CurveFit<CoeffType>
  {
      public:
      CEACurveFit( const std::vector<CoeffType>& coeffs ):NASA9CurveFit<CoeffType>(coeffs){}
      ~CEACurveFit(){}
  };

>>>>>>> 9291e839
} // end namespace Antioch

#endif //ANTIOCH_NASA9_CURVE_FIT_H<|MERGE_RESOLUTION|>--- conflicted
+++ resolved
@@ -79,6 +79,9 @@
   {
   public:
     
+    // for compatibility with NASA, not used
+    NASA9CurveFit( const std::vector<CoeffType>& coeffs, const std::vector<CoeffType> &temps ):_n_coeffs(0) {antioch_error();}
+
     NASA9CurveFit( const std::vector<CoeffType>& coeffs );
     ~NASA9CurveFit();
 
@@ -98,13 +101,8 @@
     /*!
       @returns the value \f$\frac{Cp}{\mathrm{R}}\f$
         \f[
-<<<<<<< HEAD
-	   \frac{Cp}{\mathrm{R}} = \frac{a_0}{T^2} + \frac{a_1}{T} + a_2 + a_3 T +
-	                            a_4  T^2 + a_5 T^3 + a_6 T^4
-=======
            \frac{Cp}{\mathrm{R}} = \frac{a_0}{T^2} + \frac{a_1}{T} + a_2 + a_3 T +
                                     a_4  T^2 + a_5 T^3 + a_6 T^4
->>>>>>> 9291e839
         \f]
      */
     template <typename StateType>
@@ -181,13 +179,6 @@
      */
     const std::vector<CoeffType> _coefficients;
 
-   private:
-    // for compatibility with NASA, not used
-<<<<<<< HEAD
-    CEACurveFit( const std::vector<CoeffType>& coeffs, const std::vector<CoeffType> &temps );
-=======
-    NASA9CurveFit( const std::vector<CoeffType>& coeffs, const std::vector<CoeffType> &temps );
->>>>>>> 9291e839
   };
 
 
@@ -258,11 +249,7 @@
   template<typename CoeffType>
   template <typename StateType>
   inline
-<<<<<<< HEAD
-  const StateType CEACurveFit<CoeffType>::cp_over_R(const TempCache<StateType>& cache) const
-=======
   const StateType NASA9CurveFit<CoeffType>::cp_over_R(const TempCache<StateType>& cache) const
->>>>>>> 9291e839
   {
     typedef typename
       Antioch::rebind<StateType, unsigned int>::type UIntType;
@@ -278,19 +265,11 @@
       {
         const CoeffType * const a =
           this->coefficients(i);
-<<<<<<< HEAD
-	returnval = Antioch::if_else
-	  (interval == i,
-	   StateType(a[0]/cache.T2 + a[1]/cache.T + a[2] + a[3]*cache.T +
-	             a[4]*cache.T2 + a[5]*cache.T3 + a[6]*cache.T4),
-	   returnval);
-=======
         returnval = Antioch::if_else
           (interval == i,
            StateType(a[0]/cache.T2 + a[1]/cache.T + a[2] + a[3]*cache.T +
                      a[4]*cache.T2 + a[5]*cache.T3 + a[6]*cache.T4),
            returnval);
->>>>>>> 9291e839
       }
 
     return returnval;
@@ -300,11 +279,7 @@
   template<typename CoeffType>
   template<typename StateType>
   inline
-<<<<<<< HEAD
-  StateType CEACurveFit<CoeffType>::h_over_RT( const TempCache<StateType>& cache) const
-=======
   StateType NASA9CurveFit<CoeffType>::h_over_RT( const TempCache<StateType>& cache) const
->>>>>>> 9291e839
   {
     typedef typename
       Antioch::rebind<StateType, unsigned int>::type UIntType;
@@ -332,11 +307,7 @@
   template<typename CoeffType>
   template<typename StateType>
   inline
-<<<<<<< HEAD
-  StateType CEACurveFit<CoeffType>::s_over_R( const TempCache<StateType>& cache) const
-=======
   StateType NASA9CurveFit<CoeffType>::s_over_R( const TempCache<StateType>& cache) const
->>>>>>> 9291e839
   {
     typedef typename
       Antioch::rebind<StateType, unsigned int>::type UIntType;
@@ -365,11 +336,7 @@
   template<typename StateType>
   inline
   StateType
-<<<<<<< HEAD
-  CEACurveFit<CoeffType>::h_RT_minus_s_R( const TempCache<StateType>& cache) const
-=======
   NASA9CurveFit<CoeffType>::h_RT_minus_s_R( const TempCache<StateType>& cache) const
->>>>>>> 9291e839
   {
     typedef typename
       Antioch::rebind<StateType, unsigned int>::type UIntType;
@@ -387,19 +354,11 @@
        s/R  = -a[0]/T2/2. - a[1]/T     + a[2]*lnT + a[3]*T    + a[4]*T2/2. + a[5]*T3/3. + a[6]*T4/4. + a[9]   */
         returnval = Antioch::if_else
         ( interval == i,
-<<<<<<< HEAD
-	   StateType(-a[0]/cache.T2/2.0 + (a[1] + a[8])/cache.T +
-		     a[1]*cache.lnT/cache.T - a[2]*cache.lnT + 
-		     (a[2] - a[9]) - a[3]*cache.T/2.0 -
-		     a[4]*cache.T2/6.0 - a[5]*cache.T3/12.0 -
-		     a[6]*cache.T4/20.0),
-=======
            StateType(-a[0]/cache.T2/2.0 + (a[1] + a[8])/cache.T +
                      a[1]*cache.lnT/cache.T - a[2]*cache.lnT + 
                      (a[2] - a[9]) - a[3]*cache.T/2.0 -
                      a[4]*cache.T2/6.0 - a[5]*cache.T3/12.0 -
                      a[6]*cache.T4/20.0),
->>>>>>> 9291e839
            returnval);
        }
        return returnval;
@@ -408,11 +367,7 @@
    template <typename CoeffType>
    template <typename StateType>
    inline
-<<<<<<< HEAD
-   StateType CEACurveFit<CoeffType>::dh_RT_minus_s_R_dT( const TempCache<StateType>& cache) const
-=======
    StateType NASA9CurveFit<CoeffType>::dh_RT_minus_s_R_dT( const TempCache<StateType>& cache) const
->>>>>>> 9291e839
    {
     typedef typename
       Antioch::rebind<StateType, unsigned int>::type UIntType;
@@ -430,15 +385,6 @@
       {
         const CoeffType * const a =
           this->coefficients(i);
-<<<<<<< HEAD
-	returnval = Antioch::if_else
-	  (interval == i,
-	   StateType(a[0]/cache.T3 - a[8]/cache.T2 -
-		     a[1]*cache.lnT/cache.T2 - a[2]/cache.T -
-		     a[3]/2.  - a[4]*cache.T/3. - a[5]*cache.T2/4. -
-		     a[6]*cache.T3/5.),
-	   returnval);
-=======
         returnval = Antioch::if_else
           (interval == i,
            StateType(a[0]/cache.T3 - a[8]/cache.T2 -
@@ -446,15 +392,12 @@
                      a[3]/2.  - a[4]*cache.T/3. - a[5]*cache.T2/4. -
                      a[6]*cache.T3/5.),
            returnval);
->>>>>>> 9291e839
       }
 
     return returnval;
         
    }
 
-<<<<<<< HEAD
-=======
 
 /*
     CEACurveFit is a synomym of NASA9CurveFit.
@@ -503,10 +446,10 @@
   {
       public:
       CEACurveFit( const std::vector<CoeffType>& coeffs ):NASA9CurveFit<CoeffType>(coeffs){}
+      CEACurveFit( const std::vector<CoeffType>& coeffs, const std::vector<CoeffType> & temps ):NASA9CurveFit<CoeffType>(coeffs,temps){}
       ~CEACurveFit(){}
   };
 
->>>>>>> 9291e839
 } // end namespace Antioch
 
 #endif //ANTIOCH_NASA9_CURVE_FIT_H