--- conflicted
+++ resolved
@@ -110,28 +110,6 @@
     CoeffType cv_tr (const unsigned int species) const;
 
     /**
-<<<<<<< HEAD
-     * @returns species translational specific heat over R at constant volume.
-     * Since the translational modes are assumed to be fully polulated
-     * this is simply 
-     * \f[
-     *   \frac{C^{trans}_{v,s}}{\mathrm{R}}  = \frac{3}{2}
-     * \f]
-     */
-    CoeffType cv_trans_over_R( const unsigned int species ) const;
-
-    /**
-     * @returns species rotational specific heat over R at constant volume.
-     * By convention, we lump the translational/rotational components
-     * \f[
-     *   \frac{C^{rot}_{v,s}}{\mathrm{R}} \equiv \frac{C^{tr}_{v,s}}{\mathrm{R}} - \frac{C^{trans}_{v,s}}{\mathrm{R}}
-     * \f]
-     */
-    CoeffType cv_rot_over_R( const unsigned int species ) const;
-
-    /**
-=======
->>>>>>> 9291e839
      * @returns species translational/rotational specific heat over R at
      * constant volume.
      */
@@ -550,13 +528,6 @@
 
   template<typename CoeffType>
   inline
-  CoeffType StatMechThermodynamics<CoeffType>::cv_trans_over_R( const unsigned int species ) const
-  {
-    return CoeffType(1.5);
-  }
-
-  template<typename CoeffType>
-  inline
   CoeffType StatMechThermodynamics<CoeffType>::cv_rot( const unsigned int species ) const
   {
     using std::max;
@@ -566,15 +537,6 @@
 
    template<typename CoeffType>
    inline
-  CoeffType StatMechThermodynamics<CoeffType>::cv_rot_over_R( const unsigned int species ) const
-  {
-    using std::max;
-
-    return max(this->cv_tr_over_R(species) - this->cv_trans_over_R(species), CoeffType(0) ); 
-  }
-
-  template<typename CoeffType>
-  inline
   CoeffType StatMechThermodynamics<CoeffType>::cv_rot_over_R( const unsigned int species ) const
   {
     using std::max;
@@ -622,16 +584,9 @@
   StateType StatMechThermodynamics<CoeffType>::cv_vib (const unsigned int species, 
                                                        const StateType& Tv) const
   {
-<<<<<<< HEAD
-      return (this->cv_vib_over_R(species,Tv) * _chem_mixture.chemical_species()[species]->gas_constant());
-  }
-
-
-=======
       return this->cv_vib_over_R(species,Tv) * (_chem_mixture.chemical_species()[species])->gas_constant();
   }
        
->>>>>>> 9291e839
   template<typename CoeffType>
   template<typename StateType>
   inline
@@ -659,13 +614,8 @@
         const StateType expval = exp(theta_v[level]/Tv);
         const StateType expvalminusone = expval - raw_type(1);
       
-<<<<<<< HEAD
-        cv_vib += (static_cast<CoeffType>(ndg_v[level])*
-                        theta_v[level]*theta_v[level]*expval/(expvalminusone*expvalminusone)/(Tv*Tv));
-=======
         cv_vib_over_R += (static_cast<CoeffType>(ndg_v[level])*
                           theta_v[level]*theta_v[level]*expval/(expvalminusone*expvalminusone)/(Tv*Tv));
->>>>>>> 9291e839
       }
     
     return cv_vib_over_R;
