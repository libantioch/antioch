//-----------------------------------------------------------------------bl-
//--------------------------------------------------------------------------
//
// Antioch - A Gas Dynamics Thermochemistry Library
//
// Copyright (C) 2014 Paul T. Bauman, Benjamin S. Kirk, Sylvain Plessis,
//                    Roy H. Stonger
// Copyright (C) 2013 The PECOS Development Team
//
// This library is free software; you can redistribute it and/or
// modify it under the terms of the Version 2.1 GNU Lesser General
// Public License as published by the Free Software Foundation.
//
// This library is distributed in the hope that it will be useful,
// but WITHOUT ANY WARRANTY; without even the implied warranty of
// MERCHANTABILITY or FITNESS FOR A PARTICULAR PURPOSE. See the GNU
// Lesser General Public License for more details.
//
// You should have received a copy of the GNU Lesser General Public
// License along with this library; if not, write to the Free Software
// Foundation, Inc. 51 Franklin Street, Fifth Floor,
// Boston, MA  02110-1301  USA
//
//-----------------------------------------------------------------------el-

#ifndef _ANTIOCH_KINETICS_TYPE_H
#define _ANTIOCH_KINETICS_TYPE_H

//Antioch
#include "antioch/antioch_asserts.h"
#include "antioch/kinetics_enum.h"
#include "antioch/metaprogramming.h"
#include "antioch/kinetics_conditions.h"

//C++
#include <string>
#include <vector>
#include <iostream>

namespace Antioch{

  template <typename CoeffType>
  class ConstantRate;

  template <typename CoeffType>
  class HercourtEssenRate;

  template <typename CoeffType>
  class BerthelotRate;

  template <typename CoeffType>
  class ArrheniusRate;

  template <typename CoeffType>
  class BerthelotHercourtEssenRate;

  template <typename CoeffType>
  class KooijRate;

  template <typename CoeffType>
  class VantHoffRate;

  template <typename CoeffType, typename VectorCoeffType>
  class PhotochemicalRate;

  /*!\class KineticsType
   * \brief base class for kinetics models
   *
   * Kinetics models are:
   *   - constant (ConstantRate)
   *   - Hercourt Essen (HercourtEssenRate)
   *   - Berthelot (BerthelotRate)
   *   - Arrhenius (ArrheniusRate)
   *   - Berthelot Hercourt Essen (BerthelotHercourtEssenRate)
   *   - Kooij (KooijRate)
   *   - Van't Hoff (VantHoffRate)
   *   - photochemical model (PhotochemicalRate)
   *
   */
  template <typename CoeffType, typename VectorCoeffType = std::vector<CoeffType> >
  class KineticsType{
  public:
    KineticsType(const KineticsModel::KineticsModel type);
    virtual ~KineticsType();

    //!
<<<<<<< HEAD
    template <typename StateType, typename VectorStateType>
    StateType operator()(const KineticsConditions<StateType,VectorStateType> & conditions) const;
=======
    KineticsModel::KineticsModel type() const;

    //!
    template <typename StateType>
    StateType operator()(const StateType& T) const;
>>>>>>> 49fca1de

    //!
    template <typename StateType, typename VectorStateType>
    StateType derivative( const KineticsConditions<StateType,VectorStateType> & conditions ) const;

    //!
    template <typename StateType, typename VectorStateType>
    void compute_rate_and_derivative(const KineticsConditions<StateType, VectorStateType>& conditions, StateType& rate, StateType& drate_dT) const;

    //!
    void set_index(unsigned int nr);

    virtual const std::string numeric() const = 0;

    //! Formatted print, by default to \p std::cout
    void print(std::ostream& os = std::cout) const;

    //! Formatted print.
    friend std::ostream& operator<<(std::ostream& os, const KineticsType& rate)
    {
      rate.print(os);
      return os;
    }

  private:
    KineticsModel::KineticsModel my_type;
    unsigned int                 my_index;
  };

  /* ------------------------- Inline Functions -------------------------*/
  template <typename CoeffType, typename VectorCoeffType>
  inline
  void KineticsType<CoeffType,VectorCoeffType>::print(std::ostream& os) const
  {
    os << numeric();
  }

  template <typename CoeffType, typename VectorCoeffType>
  inline
  KineticsType<CoeffType,VectorCoeffType>::KineticsType(const KineticsModel::KineticsModel type):
    my_type(type),
    my_index(0)
  {
    return;
  }

  template <typename CoeffType, typename VectorCoeffType>
  inline
  KineticsModel::KineticsModel KineticsType<CoeffType,VectorCoeffType>::type() const
  {
    return my_type;
  }

  template <typename CoeffType, typename VectorCoeffType>
  inline
  KineticsType<CoeffType,VectorCoeffType>::~KineticsType()
  {
    return;
  }

  template <typename CoeffType, typename VectorCoeffType>
  inline
  void KineticsType<CoeffType,VectorCoeffType>::set_index(unsigned int nr)
  {
    my_index = nr;
  }
    
  template <typename CoeffType, typename VectorCoeffType>
  template <typename StateType, typename VectorStateType>
  inline
  StateType KineticsType<CoeffType,VectorCoeffType>::operator()(const KineticsConditions<StateType,VectorStateType>& conditions) const
  {
    switch(my_type) 
      {
      case(KineticsModel::CONSTANT):
        {
          return (static_cast<const ConstantRate<CoeffType>*>(this))->rate(conditions.T());
        }
        break;

      case(KineticsModel::HERCOURT_ESSEN):
        {
          return (static_cast<const HercourtEssenRate<CoeffType>*>(this))->rate(conditions.T());
        }
        break;

      case(KineticsModel::BERTHELOT):
        {
          return (static_cast<const BerthelotRate<CoeffType>*>(this))->rate(conditions.T());
        }
        break;

      case(KineticsModel::ARRHENIUS):
        {
          return (static_cast<const ArrheniusRate<CoeffType>*>(this))->rate(conditions.T());
        }
        break;

      case(KineticsModel::BHE):
        {
          return (static_cast<const BerthelotHercourtEssenRate<CoeffType>*>(this))->rate(conditions.T());
        }
        break;

      case(KineticsModel::KOOIJ):
        {
          return (static_cast<const KooijRate<CoeffType>*>(this))->rate(conditions.T());
        }
        break;

      case(KineticsModel::VANTHOFF):
        {
          return (static_cast<const VantHoffRate<CoeffType>*>(this))->rate(conditions.T());
        }
        break;

      case(KineticsModel::PHOTOCHEM):
        {
          return (static_cast<const PhotochemicalRate<CoeffType,VectorCoeffType>*>(this))->rate(conditions.particle_flux(my_index));
        }
        break;

      default:
        {
          antioch_error();
        }

      } // switch(my_type)

    // Dummy
    return zero_clone(conditions.T());
  }

  template <typename CoeffType, typename VectorCoeffType>
  template <typename StateType, typename VectorStateType>
  inline
  StateType KineticsType<CoeffType,VectorCoeffType>::derivative( const KineticsConditions<StateType, VectorStateType> & conditions ) const
  {
    switch(my_type) 
      {
      case(KineticsModel::CONSTANT):
        {
          return (static_cast<const ConstantRate<CoeffType>*>(this))->derivative(conditions.T());
        }
        break;

      case(KineticsModel::HERCOURT_ESSEN):
        {
          return (static_cast<const HercourtEssenRate<CoeffType>*>(this))->derivative(conditions.T());
        }
        break;

      case(KineticsModel::BERTHELOT):
        {
          return (static_cast<const BerthelotRate<CoeffType>*>(this))->derivative(conditions.T());
        }
        break;

      case(KineticsModel::ARRHENIUS):
        {
          return (static_cast<const ArrheniusRate<CoeffType>*>(this))->derivative(conditions.T());
        }
        break;

      case(KineticsModel::BHE):
        {
          return (static_cast<const BerthelotHercourtEssenRate<CoeffType>*>(this))->derivative(conditions.T());
        }
        break;

      case(KineticsModel::KOOIJ):
        {
          return (static_cast<const KooijRate<CoeffType>*>(this))->derivative(conditions.T());
        }
        break;

      case(KineticsModel::VANTHOFF):
        {
          return (static_cast<const VantHoffRate<CoeffType>*>(this))->derivative(conditions.T());
        }
        break;

      case(KineticsModel::PHOTOCHEM):
        {
          return (static_cast<const PhotochemicalRate<CoeffType,VectorCoeffType>*>(this))->derivative(conditions.particle_flux(my_index)); 
        }
        break;

      default:
        {
          antioch_error();
        }

      } // switch(my_type)

    // Dummy
    return zero_clone(conditions.T());
  }

  template <typename CoeffType, typename VectorCoeffType>
  template <typename StateType, typename VectorStateType>
  inline
  void KineticsType<CoeffType,VectorCoeffType>::compute_rate_and_derivative(const KineticsConditions<StateType,VectorStateType>& conditions, 
                                                                                  StateType& rate, StateType& drate_dT) const
  {
    switch (my_type) 
      {
      case(KineticsModel::CONSTANT):
        {
          (static_cast<const ConstantRate<CoeffType>*>(this))->rate_and_derivative(conditions.T(),rate,drate_dT);
        }
        break;

      case(KineticsModel::HERCOURT_ESSEN):
        {
          (static_cast<const HercourtEssenRate<CoeffType>*>(this))->rate_and_derivative(conditions.T(),rate,drate_dT);
        }
        break;

      case(KineticsModel::BERTHELOT):
        {
          (static_cast<const BerthelotRate<CoeffType>*>(this))->rate_and_derivative(conditions.T(),rate,drate_dT);
        }
        break;

      case(KineticsModel::ARRHENIUS):
        {
          (static_cast<const ArrheniusRate<CoeffType>*>(this))->rate_and_derivative(conditions.T(),rate,drate_dT);
        }
        break;

      case(KineticsModel::BHE):
        {
          (static_cast<const BerthelotHercourtEssenRate<CoeffType>*>(this))->rate_and_derivative(conditions.T(),rate,drate_dT);
        }
        break;

      case(KineticsModel::KOOIJ):
        {
          (static_cast<const KooijRate<CoeffType>*>(this))->rate_and_derivative(conditions.T(),rate,drate_dT);
        }
        break;

      case(KineticsModel::VANTHOFF):
        {
          (static_cast<const VantHoffRate<CoeffType>*>(this))->rate_and_derivative(conditions.T(),rate,drate_dT);
        }
        break;

      case(KineticsModel::PHOTOCHEM):
        {
          (static_cast<const PhotochemicalRate<CoeffType,VectorCoeffType>*>(this))->rate_and_derivative(conditions.particle_flux(my_index),rate,drate_dT);
        }
        break;

      default:
        {
          antioch_error();
        }

      } // switch(my_type)
    
    return;
  }

} // end namespace Antioch

#endif<|MERGE_RESOLUTION|>--- conflicted
+++ resolved
@@ -84,16 +84,10 @@
     virtual ~KineticsType();
 
     //!
-<<<<<<< HEAD
     template <typename StateType, typename VectorStateType>
-    StateType operator()(const KineticsConditions<StateType,VectorStateType> & conditions) const;
-=======
+    StateType operator()(const KineticsConditions<StateType,VectorStateType> & conditions) const
+
     KineticsModel::KineticsModel type() const;
-
-    //!
-    template <typename StateType>
-    StateType operator()(const StateType& T) const;
->>>>>>> 49fca1de
 
     //!
     template <typename StateType, typename VectorStateType>
