--- conflicted
+++ resolved
@@ -287,14 +287,12 @@
                                                       std::vector<VectorStateType>& netMatrix ) const
   {
 
-<<<<<<< HEAD
-  	StateType keq = Antioch::zero_clone(T);
-        StateType dkeq_dT = Antioch::zero_clone(T);
-=======
+    StateType keq = Antioch::zero_clone(T);
+    StateType dkeq_dT = Antioch::zero_clone(T);
+    
     //filling matrixes
     VectorStateType netRate,kfwdCoeff,kbkwdCoeff,kfwd,kbkwd,fwdC,bkwdC;
->>>>>>> fe426d70
-
+    
     //getting reaction infos
     get_reactive_scheme(T,molar_densities,h_RT_minus_s_R,netRate,kfwdCoeff,kbkwdCoeff,kfwd,kbkwd,fwdC,bkwdC);
 
@@ -302,20 +300,11 @@
     prodMatrix.resize(this->n_species());
     netMatrix.resize(this->n_species());
 
-<<<<<<< HEAD
-	reaction.compute_rate_of_progress_and_derivatives( molar_densities, _chem_mixture, 
-                                                           kfwd, dkfwd_dT, kbkwd, dkbkwd_dT, 
-                                                           net_reaction_rates[rxn], 
-                                                           dnet_rate_dT[rxn], 
-                                                           dnet_rate_drho_s[rxn] );
-        
-=======
     for(unsigned int s = 0; s < this->n_species(); s++)
       {
         lossMatrix[s].resize(this->n_reactions(),0.);
         prodMatrix[s].resize(this->n_reactions(),0.);
         netMatrix[s].resize(this->n_reactions(),0.);
->>>>>>> fe426d70
       }
     
 
