//-----------------------------------------------------------------------bl-
//--------------------------------------------------------------------------
//
// Antioch - A Gas Dynamics Thermochemistry Library
//
// Copyright (C) 2013 The PECOS Development Team
//
// This library is free software; you can redistribute it and/or
// modify it under the terms of the Version 2.1 GNU Lesser General
// Public License as published by the Free Software Foundation.
//
// This library is distributed in the hope that it will be useful,
// but WITHOUT ANY WARRANTY; without even the implied warranty of
// MERCHANTABILITY or FITNESS FOR A PARTICULAR PURPOSE. See the GNU
// Lesser General Public License for more details.
//
// You should have received a copy of the GNU Lesser General Public
// License along with this library; if not, write to the Free Software
// Foundation, Inc. 51 Franklin Street, Fifth Floor,
// Boston, MA  02110-1301  USA
//
//-----------------------------------------------------------------------el-
//
// $Id$
//
//--------------------------------------------------------------------------
//--------------------------------------------------------------------------

#ifndef ANTIOCH_KINETICS_EVALUATOR_H
#define ANTIOCH_KINETICS_EVALUATOR_H

// Antioch
#include "antioch/metaprogramming.h"
#include "antioch/reaction.h"

// C++
#include <vector>

namespace Antioch
{
  // Forward declarations
  template<typename CoeffType>
  class ReactionSet;

  template<typename CoeffType>
  class ChemicalMixture;
  
  //! Class to handle computing mass source terms for a given ReactionSet.
  /*! This class preallocates work arrays and so *must* be created within a spawned
   *  thread, if running in a threaded environment. It takes a reference to an
   *  already created ReactionSet, so there's little construction penalty.
   */
  template<typename CoeffType=double, typename StateType=CoeffType>
  class KineticsEvaluator
  {
  public:

    //! Constructor.  Requires a reaction set to be evaluated later,
    //as well as an \p example instantiation of the data type to be
    //used as inputs.  For scalar-valued inputs, "0" is a valid
    //example input.  For vector-valued inputs, an appropriately-sized
    //vector should be used.
    KineticsEvaluator( const ReactionSet<CoeffType>& reaction_set,
                       const StateType& example );

    ~KineticsEvaluator();

    const ReactionSet<CoeffType>& reaction_set() const;

    //! Compute species production/destruction rates per unit volume
    //in \f$ \left(kg/sec/m^3\right)\f$
    template <typename VectorStateType>
    void compute_mass_sources( const StateType& T,
                               const StateType& rho,
                               const StateType& R_mix,
                               const VectorStateType& mass_fractions,
                               const VectorStateType& molar_densities,
                               const VectorStateType& h_RT_minus_s_R,
                               VectorStateType& mass_sources );
    
    //! Compute species production/destruction rates per unit volume
    //in \f$ \left(kg/sec/m^3\right)\f$
    template <typename VectorStateType>
    void compute_mass_sources_and_derivs( const StateType& T,
                                          const StateType& rho,
                                          const StateType& R_mix,
                                          const VectorStateType& mass_fractions,
                                          const VectorStateType& molar_densities,
                                          const VectorStateType& h_RT_minus_s_R,
                                          const VectorStateType& dh_RT_minus_s_R_dT,
                                          VectorStateType& mass_sources,
                                          VectorStateType& dmass_dT,
                                          std::vector<VectorStateType>& dmass_drho_s );

    unsigned int n_species() const;

    unsigned int n_reactions() const;

  protected:

    const ReactionSet<CoeffType>& _reaction_set;

    const ChemicalMixture<CoeffType>& _chem_mixture;

    std::vector<StateType> _net_reaction_rates;

    std::vector<StateType> _dnet_rate_dT;

    std::vector<std::vector<StateType> > _dnet_rate_drho_s;
  };

  /* ------------------------- Inline Functions -------------------------*/
  template<typename CoeffType, typename StateType>
  inline
  const ReactionSet<CoeffType>& KineticsEvaluator<CoeffType,StateType>::reaction_set() const
  {
    return _reaction_set;
  }

  template<typename CoeffType, typename StateType>
  inline
  unsigned int KineticsEvaluator<CoeffType,StateType>::n_species() const
  {
    return _chem_mixture.n_species();
  }

  template<typename CoeffType, typename StateType>
  inline
  unsigned int KineticsEvaluator<CoeffType,StateType>::n_reactions() const
  {
    return _reaction_set.n_reactions();
  }


  template<typename CoeffType, typename StateType>
  inline
  KineticsEvaluator<CoeffType,StateType>::KineticsEvaluator
    ( const ReactionSet<CoeffType>& reaction_set,
      const StateType& example )
    : _reaction_set( reaction_set ),
      _chem_mixture( reaction_set.chemical_mixture() ),
      _net_reaction_rates( reaction_set.n_reactions(), example ),
      _dnet_rate_dT( reaction_set.n_reactions(), example ),
      _dnet_rate_drho_s( reaction_set.n_reactions() )
  {

    for( unsigned int r = 0; r < reaction_set.n_reactions(); r++ )
      {
        _dnet_rate_drho_s[r].resize( reaction_set.n_species(), example );
      }

    return;
  }


  template<typename CoeffType, typename StateType>
  inline
  KineticsEvaluator<CoeffType,StateType>::~KineticsEvaluator()
  {
    return;
  }


  template<typename CoeffType, typename StateType>
  template<typename VectorStateType>
  inline
  void KineticsEvaluator<CoeffType,StateType>::compute_mass_sources( const StateType& T,
                                                                     const StateType& rho,
                                                                     const StateType& R_mix,
                                                                     const VectorStateType& mass_fractions,
                                                                     const VectorStateType& molar_densities,
                                                                     const VectorStateType& h_RT_minus_s_R,
                                                                     VectorStateType& mass_sources )
  {
    //! \todo Make these assertions vector-compatible
    // antioch_assert_greater(T, 0.0);
    // antioch_assert_greater(rho, 0.0);
    // antioch_assert_greater(R_mix, 0.0);
    antioch_assert_equal_to( mass_fractions.size(), this->n_species() );
    antioch_assert_equal_to( molar_densities.size(), this->n_species() );
    antioch_assert_equal_to( h_RT_minus_s_R.size(), this->n_species() );
    antioch_assert_equal_to( mass_sources.size(), this->n_species() );

    /*! \todo Do we need to really initialize this? */
    Antioch::set_zero(_net_reaction_rates);

    Antioch::set_zero(mass_sources);

    // compute the requisite reaction rates
    this->_reaction_set.compute_reaction_rates( T, rho, R_mix, mass_fractions, molar_densities,
						h_RT_minus_s_R, _net_reaction_rates );

    // compute the actual mass sources in kmol/sec/m^3
    for (unsigned int rxn = 0; rxn < this->n_reactions(); rxn++)
      {
<<<<<<< HEAD
	const Reaction<CoeffType>* reaction = this->_reaction_set.reaction(rxn);
	const StateType rate = net_reaction_rates[rxn];
=======
	const Reaction<CoeffType>& reaction = this->_reaction_set.reaction(rxn);
	const StateType rate = _net_reaction_rates[rxn];
>>>>>>> 35f62c60
	
	// reactant contributions
	for (unsigned int r = 0; r < reaction->n_reactants(); r++)
	  {
	    const unsigned int r_id = reaction->reactant_id(r);
	    const unsigned int r_stoich = reaction->reactant_stoichiometric_coefficient(r);
	    
	    mass_sources[r_id] -= (static_cast<CoeffType>(r_stoich)*rate);
	  }
	
	// product contributions
	for (unsigned int p=0; p < reaction->n_products(); p++)
	  {
	    const unsigned int p_id = reaction->product_id(p);
	    const unsigned int p_stoich = reaction->product_stoichiometric_coefficient(p);
	    
	    mass_sources[p_id] += (static_cast<CoeffType>(p_stoich)*rate);
	  }
      }

    // finally scale by molar mass
    for (unsigned int s=0; s < this->n_species(); s++)
      {
	mass_sources[s] *= _chem_mixture.M(s);
      }
    
    return;
  }


  template<typename CoeffType, typename StateType>
  template <typename VectorStateType>
  inline
  void KineticsEvaluator<CoeffType,StateType>::compute_mass_sources_and_derivs( const StateType& T,
                                                                                const StateType& rho,
                                                                                const StateType& R_mix,
                                                                                const VectorStateType& mass_fractions,
                                                                                const VectorStateType& molar_densities,
                                                                                const VectorStateType& h_RT_minus_s_R,
                                                                                const VectorStateType& dh_RT_minus_s_R_dT,
                                                                                VectorStateType& mass_sources,
                                                                                VectorStateType& dmass_dT,
                                                                                std::vector<VectorStateType>& dmass_drho_s )
  {
    //! \todo Make these assertions vector-compatible
    // antioch_assert_greater(T, 0.0);
    // antioch_assert_greater(rho, 0.0);
    // antioch_assert_greater(R_mix, 0.0);
    antioch_assert_equal_to( mass_fractions.size(), this->n_species() );
    antioch_assert_equal_to( molar_densities.size(), this->n_species() );
    antioch_assert_equal_to( h_RT_minus_s_R.size(), this->n_species() );
    antioch_assert_equal_to( dh_RT_minus_s_R_dT.size(), this->n_species() );
    antioch_assert_equal_to( mass_sources.size(), this->n_species() );
    antioch_assert_equal_to( dmass_dT.size(), this->n_species() );
    antioch_assert_equal_to( dmass_drho_s.size(), this->n_species() );
#ifdef NDEBUG
#else
    for (unsigned int s=0; s < this->n_species(); s++)
      {
        antioch_assert_equal_to( dmass_drho_s[s].size(), this->n_species() );
      }
#endif
    
    /*! \todo Do we need to really initialize these? */
    Antioch::set_zero(_net_reaction_rates);
    Antioch::set_zero(_dnet_rate_dT);

    Antioch::set_zero(mass_sources);
    Antioch::set_zero(dmass_dT);
    for (unsigned int s=0; s < this->n_species(); s++)
      {
        Antioch::set_zero(dmass_drho_s[s]);

        /*! \todo Do we need to really initialize this? */
        Antioch::set_zero(_dnet_rate_drho_s[s]);
      }

    // compute the requisite reaction rates
    this->_reaction_set.compute_reaction_rates_and_derivs( T, rho, R_mix, mass_fractions, molar_densities, 
                                                           h_RT_minus_s_R, dh_RT_minus_s_R_dT,
                                                           _net_reaction_rates,
                                                           _dnet_rate_dT, 
                                                           _dnet_rate_drho_s );

    // compute the actual mass sources in kmol/sec/m^3
    for (unsigned int rxn = 0; rxn < this->n_reactions(); rxn++)
      {
	const Reaction<CoeffType>& reaction = this->_reaction_set.reaction(rxn);

        /*! \todo Are these going to get optimized out? Should we remove them? */
	const StateType rate = _net_reaction_rates[rxn];
	const StateType drate_dT = _dnet_rate_dT[rxn];
        const VectorStateType drate_drho_s = _dnet_rate_drho_s[rxn];

	// reactant contributions
	for (unsigned int r = 0; r < reaction.n_reactants(); r++)
	  {
	    const unsigned int r_id = reaction.reactant_id(r);
	    const unsigned int r_stoich = reaction.reactant_stoichiometric_coefficient(r);
	    
	    mass_sources[r_id] -= (static_cast<CoeffType>(r_stoich)*rate);

            // d/dT rate contributions
            dmass_dT[r_id] -= (static_cast<CoeffType>(r_stoich)*drate_dT);

            // d/drho_s rate contributions
            for (unsigned int s=0; s < this->n_species(); s++)
              {
                dmass_drho_s[r_id][s] -= (static_cast<CoeffType>(r_stoich)*drate_drho_s[s]);
              }
	  }
	
	// product contributions
	for (unsigned int p=0; p < reaction.n_products(); p++)
	  {
	    const unsigned int p_id = reaction.product_id(p);
	    const unsigned int p_stoich = reaction.product_stoichiometric_coefficient(p);
	    
	    mass_sources[p_id] += (static_cast<CoeffType>(p_stoich)*rate);

            // d/dT rate contributions
            dmass_dT[p_id] += (static_cast<CoeffType>(p_stoich)*drate_dT);

            // d/drho_s rate contributions
            for (unsigned int s=0; s < this->n_species(); s++)
              {
                dmass_drho_s[p_id][s] += (static_cast<CoeffType>(p_stoich)*drate_drho_s[s]);
              }
	  }
      }
    
    
    // finally scale by molar mass
    for (unsigned int s=0; s < this->n_species(); s++)
      {
	mass_sources[s] *= _chem_mixture.M(s);
        dmass_dT[s] *= _chem_mixture.M(s);

        for (unsigned int t=0; t < this->n_species(); t++)
          {
            dmass_drho_s[s][t] *= _chem_mixture.M(s);
          }
      }

    return;
  }

} // end namespace Antioch

#endif // ANTIOCH_KINETICS_EVALUATOR_H<|MERGE_RESOLUTION|>--- conflicted
+++ resolved
@@ -71,7 +71,6 @@
     //in \f$ \left(kg/sec/m^3\right)\f$
     template <typename VectorStateType>
     void compute_mass_sources( const StateType& T,
-                               const StateType& rho,
                                const StateType& R_mix,
                                const VectorStateType& mass_fractions,
                                const VectorStateType& molar_densities,
@@ -82,7 +81,6 @@
     //in \f$ \left(kg/sec/m^3\right)\f$
     template <typename VectorStateType>
     void compute_mass_sources_and_derivs( const StateType& T,
-                                          const StateType& rho,
                                           const StateType& R_mix,
                                           const VectorStateType& mass_fractions,
                                           const VectorStateType& molar_densities,
@@ -165,7 +163,6 @@
   template<typename VectorStateType>
   inline
   void KineticsEvaluator<CoeffType,StateType>::compute_mass_sources( const StateType& T,
-                                                                     const StateType& rho,
                                                                      const StateType& R_mix,
                                                                      const VectorStateType& mass_fractions,
                                                                      const VectorStateType& molar_densities,
@@ -174,7 +171,6 @@
   {
     //! \todo Make these assertions vector-compatible
     // antioch_assert_greater(T, 0.0);
-    // antioch_assert_greater(rho, 0.0);
     // antioch_assert_greater(R_mix, 0.0);
     antioch_assert_equal_to( mass_fractions.size(), this->n_species() );
     antioch_assert_equal_to( molar_densities.size(), this->n_species() );
@@ -187,19 +183,14 @@
     Antioch::set_zero(mass_sources);
 
     // compute the requisite reaction rates
-    this->_reaction_set.compute_reaction_rates( T, rho, R_mix, mass_fractions, molar_densities,
+    this->_reaction_set.compute_reaction_rates( T, R_mix, mass_fractions, molar_densities,
 						h_RT_minus_s_R, _net_reaction_rates );
 
     // compute the actual mass sources in kmol/sec/m^3
     for (unsigned int rxn = 0; rxn < this->n_reactions(); rxn++)
       {
-<<<<<<< HEAD
 	const Reaction<CoeffType>* reaction = this->_reaction_set.reaction(rxn);
-	const StateType rate = net_reaction_rates[rxn];
-=======
-	const Reaction<CoeffType>& reaction = this->_reaction_set.reaction(rxn);
 	const StateType rate = _net_reaction_rates[rxn];
->>>>>>> 35f62c60
 	
 	// reactant contributions
 	for (unsigned int r = 0; r < reaction->n_reactants(); r++)
@@ -234,7 +225,6 @@
   template <typename VectorStateType>
   inline
   void KineticsEvaluator<CoeffType,StateType>::compute_mass_sources_and_derivs( const StateType& T,
-                                                                                const StateType& rho,
                                                                                 const StateType& R_mix,
                                                                                 const VectorStateType& mass_fractions,
                                                                                 const VectorStateType& molar_densities,
@@ -246,7 +236,6 @@
   {
     //! \todo Make these assertions vector-compatible
     // antioch_assert_greater(T, 0.0);
-    // antioch_assert_greater(rho, 0.0);
     // antioch_assert_greater(R_mix, 0.0);
     antioch_assert_equal_to( mass_fractions.size(), this->n_species() );
     antioch_assert_equal_to( molar_densities.size(), this->n_species() );
@@ -278,45 +267,46 @@
       }
 
     // compute the requisite reaction rates
-    this->_reaction_set.compute_reaction_rates_and_derivs( T, rho, R_mix, mass_fractions, molar_densities, 
+    this->_reaction_set.compute_reaction_rates_and_derivs( T, R_mix, mass_fractions, molar_densities, 
                                                            h_RT_minus_s_R, dh_RT_minus_s_R_dT,
                                                            _net_reaction_rates,
                                                            _dnet_rate_dT, 
-                                                           _dnet_rate_drho_s );
+                                                           _dnet_rate_drho_s );//this is _dnet_rate_dX_s
 
     // compute the actual mass sources in kmol/sec/m^3
     for (unsigned int rxn = 0; rxn < this->n_reactions(); rxn++)
       {
-	const Reaction<CoeffType>& reaction = this->_reaction_set.reaction(rxn);
+
+	const Reaction<CoeffType>* reaction = this->_reaction_set.reaction(rxn);
 
         /*! \todo Are these going to get optimized out? Should we remove them? */
 	const StateType rate = _net_reaction_rates[rxn];
 	const StateType drate_dT = _dnet_rate_dT[rxn];
-        const VectorStateType drate_drho_s = _dnet_rate_drho_s[rxn];
+        const VectorStateType drate_dX_s = _dnet_rate_drho_s[rxn];
 
 	// reactant contributions
-	for (unsigned int r = 0; r < reaction.n_reactants(); r++)
+	for (unsigned int r = 0; r < reaction->n_reactants(); r++)
 	  {
-	    const unsigned int r_id = reaction.reactant_id(r);
-	    const unsigned int r_stoich = reaction.reactant_stoichiometric_coefficient(r);
+	    const unsigned int r_id = reaction->reactant_id(r);
+	    const unsigned int r_stoich = reaction->reactant_stoichiometric_coefficient(r);
 	    
 	    mass_sources[r_id] -= (static_cast<CoeffType>(r_stoich)*rate);
 
             // d/dT rate contributions
             dmass_dT[r_id] -= (static_cast<CoeffType>(r_stoich)*drate_dT);
 
-            // d/drho_s rate contributions
+            // d(.m)/drho_s rate contributions, = d(.x)/dX_s
             for (unsigned int s=0; s < this->n_species(); s++)
               {
-                dmass_drho_s[r_id][s] -= (static_cast<CoeffType>(r_stoich)*drate_drho_s[s]);
+                dmass_drho_s[r_id][s] -= (static_cast<CoeffType>(r_stoich)*drate_dX_s[s]);
               }
 	  }
 	
 	// product contributions
-	for (unsigned int p=0; p < reaction.n_products(); p++)
+	for (unsigned int p=0; p < reaction->n_products(); p++)
 	  {
-	    const unsigned int p_id = reaction.product_id(p);
-	    const unsigned int p_stoich = reaction.product_stoichiometric_coefficient(p);
+	    const unsigned int p_id = reaction->product_id(p);
+	    const unsigned int p_stoich = reaction->product_stoichiometric_coefficient(p);
 	    
 	    mass_sources[p_id] += (static_cast<CoeffType>(p_stoich)*rate);
 
@@ -326,9 +316,14 @@
             // d/drho_s rate contributions
             for (unsigned int s=0; s < this->n_species(); s++)
               {
-                dmass_drho_s[p_id][s] += (static_cast<CoeffType>(p_stoich)*drate_drho_s[s]);
+                dmass_drho_s[p_id][s] += (static_cast<CoeffType>(p_stoich)*drate_dX_s[s]);
               }
 	  }
+//from _dnet_rate_dX_s to _dnet_rate_drho_s, no need for computations
+        for (unsigned int s=0; s < this->n_species(); s++)
+          {
+             _dnet_rate_drho_s[rxn][s] /= _chem_mixture.M(s);
+          }
       }
     
     
@@ -338,10 +333,11 @@
 	mass_sources[s] *= _chem_mixture.M(s);
         dmass_dT[s] *= _chem_mixture.M(s);
 
-        for (unsigned int t=0; t < this->n_species(); t++)
+/*        for (unsigned int t=0; t < this->n_species(); t++)
           {
             dmass_drho_s[s][t] *= _chem_mixture.M(s);
           }
+*/
       }
 
     return;
