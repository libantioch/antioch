//-----------------------------------------------------------------------bl-
//--------------------------------------------------------------------------
//
// Antioch - A Gas Dynamics Thermochemistry Library
//
// Copyright (C) 2014 Paul T. Bauman, Benjamin S. Kirk, Sylvain Plessis,
//                    Roy H. Stonger
// Copyright (C) 2013 The PECOS Development Team
//
// This library is free software; you can redistribute it and/or
// modify it under the terms of the Version 2.1 GNU Lesser General
// Public License as published by the Free Software Foundation.
//
// This library is distributed in the hope that it will be useful,
// but WITHOUT ANY WARRANTY; without even the implied warranty of
// MERCHANTABILITY or FITNESS FOR A PARTICULAR PURPOSE. See the GNU
// Lesser General Public License for more details.
//
// You should have received a copy of the GNU Lesser General Public
// License along with this library; if not, write to the Free Software
// Foundation, Inc. 51 Franklin Street, Fifth Floor,
// Boston, MA  02110-1301  USA
//
//-----------------------------------------------------------------------el-

#ifndef ANTIOCH_MOLECULAR_BINARY_DIFFUSION_UTILS_H
#define ANTIOCH_MOLECULAR_BINARY_DIFFUSION_UTILS_H

#include "antioch/transport_species.h"
#include "antioch/molecular_binary_diffusion_utils_decl.h"
#include "antioch/molecular_binary_diffusion_building.h"

namespace Antioch
{
   // getting tag
   template <typename CoeffType, typename Interpolator>
   struct physical_tag<MolecularBinaryDiffusion<CoeffType,Interpolator> >:
        public physical_tag_base<MolecularBinaryDiffusion<CoeffType,Interpolator> >
   {
      typedef bimolecular_diffusion_tag type;
        // kind of set tag
     typedef bimolecular_diffusion_tag set_type;
        // some models require specific initialization
        // (typically automatic initialization)
     typedef bimolecular_diffusion_tag init_type;
        // some models require specific initialization
        // but not specific deletion
     typedef bimolecular_diffusion_tag del_type;
        // for operators, diffusion is special, see comment below
     typedef bimolecular_diffusion_tag diffusion_species_type;
   };

   // physical set boolean
   template<typename CoeffType, typename Interpolator>
   struct is_physical_set<MolecularBinaryDiffusion<CoeffType, Interpolator> >
   {
      static const bool value = true;
   };

        // special set
   template <typename CoeffType, typename Interpolator>
   struct SetOrEquation<MolecularBinaryDiffusion<CoeffType,Interpolator>,true>
   {
      typedef std::vector<std::vector<MolecularBinaryDiffusion<CoeffType,Interpolator>* > > type;
   };

   // initializer
  template<typename CoeffType, typename Interpolator>
  struct Initializer<MolecularBinaryDiffusion<CoeffType,Interpolator>, bimolecular_diffusion_tag >
  {
      Initializer(unsigned int i, const TransportSpecies<CoeffType> & s1, const TransportSpecies<CoeffType> & s2):
                j(i),si(s1),sj(s2){}

     unsigned int j;
     const TransportSpecies<CoeffType> & si;
     const TransportSpecies<CoeffType> & sj;
  };

   // we can initialize without the user's help
   template <typename Model>
   void physical_set_initialize(Model & mod, bimolecular_diffusion_tag )
   {
      mod.set().resize(mod.mixture().n_species());
      for(unsigned int i = 0; i < mod.set().size(); i++)
      {
          mod.set()[i].resize(i+1,NULL);
      }
      build_molecular_binary_diffusion(mod);
   }

   // we can initialize without the user's help
   template <typename Model>
   void physical_set_delete(Model & mod, bimolecular_diffusion_tag )
   {
      for(unsigned int i = 0; i < mod.set().size(); i++)
      {
        for(unsigned int j = 0; j < mod.set()[i].size(); j++)
        {
          if(mod.set()[i][j])delete mod.set()[i][j];
          mod.set()[i][j] = NULL;
        }
      }
   }



   template <typename Model, typename InitType>
   void physical_set_add(Model & set, const InitType & init, bimolecular_diffusion_tag){}

   template <typename Model, typename InitType>
   void physical_set_add(unsigned int s, typename SetOrEquation<Model,is_physical_set<Model>::value>::type & set, const InitType & init, bimolecular_diffusion_tag)
   {
     antioch_assert_less(s,set.size());
     antioch_assert_less(init.j,set[s].size());
     antioch_assert(!set[s][init.j]);

        // matrix is symmetric
     (s >= init.j)?set[s][init.j] = new Model(init.si,init.sj):
                   set[init.j][s] = new Model(init.sj,init.si);
   }


   template <typename Model, typename InitType>
   void physical_set_reset(Model & set, const InitType & init, bimolecular_diffusion_tag)
   {}

   template <typename Model, typename InitType>
   void physical_set_reset(unsigned int s, typename SetOrEquation<Model,is_physical_set<Model>::value>::type & set, const InitType & init, bimolecular_diffusion_tag)
   {
        // matrix is symmetric
     (s >= init.j)?set[s][init.j]->reset_coeffs(init.si,init.sj):
                   set[init.j][s]->reset_coeffs(init.sj,init.si);
   }

   template <typename CoeffType, typename Interpolator>
   void physical_set_print(typename SetOrEquation<MolecularBinaryDiffusion<CoeffType,Interpolator>,true>::type & set, 
                            const std::map<unsigned int, std::string>& spec, std::ostream & out, bimolecular_diffusion_tag)
   {
        out << "Bimolecular diffusion" << std::endl;

        for(unsigned int s = 0; s < spec.size(); ++s)
        {
            for(unsigned int j = 0; j <= s; ++j)
            {
                out << spec.at(s) << ":" << spec.at(j) << " " << *set[s][j] << std::endl;
            }
        }
   }


      // here we need only the lower triangular
      // matrix, the diagonal need not be computed
      // for the diffusion, it is required only
      // for the thermal conduction in case of
      // kinetics theory
   template<typename Model, typename StateType, typename VectorStateType, typename MatrixStateType>
   void physical_set_operator_diffusion(const Model & set, const KineticsConditions<StateType,VectorStateType> & cond, const StateType & cTot, MatrixStateType & Ds, bimolecular_diffusion_tag)
   {
       antioch_assert_equal_to(Ds.size(),set.size());

       for(unsigned int i = 0; i < Ds.size(); i++)
       {
         antioch_assert_equal_to(Ds[i].size(),set.size());
         for(unsigned int j = 0; j < i; j++)
         {
             Ds[i][j] = (*set[i][j])(cond.T(),cTot);
         }
       }
   }

     // self-diffusion
   template<typename Model, typename StateType, typename VectorStateType>
   void physical_set_operator_diffusion(unsigned int s, const Model & set, const KineticsConditions<StateType,VectorStateType> & cond, const StateType & cTot, StateType & Ds, bimolecular_diffusion_tag)
   {
<<<<<<< HEAD
       antioch_assert_equal_to(Ds.size(),set.size());
       Ds = (*set[s][s])(cond.T(),cTot);
=======
       Ds = (*set[s][s])(T,cTot);
>>>>>>> ae96e6e9
   }

        // template around mixture mainly to avoid 
        // ChemicalMixture<CoeffType> forward declaration
        // Formulae used is
        // d_s = (1 - y_s) / (sum_{j \neq s} x_j/D_{sj})
        // might want to change it for stability
   template <typename Mixture, typename MatrixStateType, typename VectorStateType>
   void wilke_diffusion_rule(const Mixture & mixture, const VectorStateType & mass_fractions, const MatrixStateType & Ds, VectorStateType & ds,bimolecular_diffusion_tag)
   {
       antioch_assert_equal_to(ds.size(),mixture.n_species());
       antioch_assert_equal_to(ds.size(),mass_fractions.size());

       VectorStateType molar_fractions = zero_clone(mass_fractions);
       mixture.X(mixture.M(mass_fractions),mass_fractions,molar_fractions);

       for(unsigned int s = 0; s < ds.size(); s++)
       {
          ds[s] = constant_clone(mass_fractions[s],1) - mass_fractions[s];
          typename value_type<VectorStateType>::type denom = zero_clone(mass_fractions[0]);
          for(unsigned int j = 0; j < ds.size(); j++)
          {
             if(j == s)continue;
             (s > j)?denom += molar_fractions[j] / Ds[s][j]:
                     denom += molar_fractions[j] / Ds[j][s];
          }
          ds[s] /= denom;
       }
   }

}

#endif<|MERGE_RESOLUTION|>--- conflicted
+++ resolved
@@ -172,12 +172,7 @@
    template<typename Model, typename StateType, typename VectorStateType>
    void physical_set_operator_diffusion(unsigned int s, const Model & set, const KineticsConditions<StateType,VectorStateType> & cond, const StateType & cTot, StateType & Ds, bimolecular_diffusion_tag)
    {
-<<<<<<< HEAD
-       antioch_assert_equal_to(Ds.size(),set.size());
        Ds = (*set[s][s])(cond.T(),cTot);
-=======
-       Ds = (*set[s][s])(T,cTot);
->>>>>>> ae96e6e9
    }
 
         // template around mixture mainly to avoid 
